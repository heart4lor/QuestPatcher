﻿using ICSharpCode.SharpZipLib.Tar;
using System;
using System.Collections.Generic;
using System.ComponentModel;
using System.Diagnostics;
using System.IO;
using System.IO.Compression;
using System.Linq;
using System.Reflection;
using System.Runtime.CompilerServices;
using System.Text;
using System.Threading.Tasks;
using Serilog;
using System.Net.Http;
using System.Text.Json.Serialization;
using System.Text.Json;

namespace QuestPatcher.Core
{
    public enum ExternalFileType
    {
        Modloader32,
        Modloader64,
        Main32,
        Main64,
        Scotland2,
        LibMainLoader,
        ApkTool,
        UberApkSigner,
        PlatformTools,
        Jre,
        OvrPlatformSdk
    }

    /// <summary>
    /// Manages the downloading and verification of external files that QuestPatcher needs.
    /// For instance, the mod loader, libmain.so and platform-tools.
    /// 
    /// Uses a file called completedDownloads.dat to store which files have fully downloaded - this avoids files partially downloading becoming corrupted.
    /// </summary>
    public class ExternalFilesDownloader : INotifyPropertyChanged
    {
        /// <summary>
        /// Stores information about each file type for extracting/running
        /// </summary>
        private class FileInfo
        {
            /// <summary>
            /// Name of the file when saved.
            /// Tools folder relative if RequiresExtraction is true, otherwise extraction folder relative.
            /// 
            /// If RequiresExtraction is true, this should be the name of a file within the ZIP
            /// May depend on operating system
            /// </summary>
            public SystemSpecificValue<string> SaveName { get; set; } = "".ForAllSystems();

            public string Name => ExtractionFolder ?? SaveName.Value;

            /// <summary>
            /// If this is true,the file will be made executable with chmod after it is downloaded (and extracted)
            /// </summary>
            public bool IsExecutable { get; set; }

            public string? ExtractionFolder { get; set; }
        }

        /// <summary>
        /// Represents a particular set of download links in the JSON pulled from the QP repository.
        /// </summary>
        private class DownloadSet
        {
#nullable disable
            /// <summary>
            /// Range of QuestPatcher versions supported by this set
            /// </summary>
            [JsonIgnore]
            public SemanticVersioning.Range SupportedVersions { get; set; }

            [JsonPropertyName("supportedVersions")]
            public string SupportedVersion
            {
                get => SupportedVersions.ToString();
                set => SupportedVersions = SemanticVersioning.Range.Parse(value);
            }

            /// <summary>
            /// Download links as SystemSpecificValues
            /// </summary>
            public Dictionary<ExternalFileType, SystemSpecificValue<string>> Downloads { get; set; }
#nullable enable
        }

        private static readonly JsonSerializerOptions SerializerOptions = new()
        {

            PropertyNamingPolicy = JsonNamingPolicy.CamelCase,
            WriteIndented = true,
            DefaultIgnoreCondition = JsonIgnoreCondition.WhenWritingNull
        };

        /// <summary>
        /// Index for file downloads. Used by default, but if it fails QP will fallback to resources
        /// </summary>
        private const string DownloadsUrl = "https://raw.githubusercontent.com/MicroCBer/QuestPatcher/main/QuestPatcher.Core/Resources/file-downloads.json";
        private const string DownloadsUrlCn = "https://beatmods.wgzeyu.com/github/MicroCBer/QuestPatcher/Resources/file-downloads.json";

        private readonly Dictionary<ExternalFileType, FileInfo> _fileTypes = new()
        {
            {
                ExternalFileType.Modloader64,
                new FileInfo
                {
                    SaveName = "libmodloader64.so".ForAllSystems(),
                }
            },
            {
                ExternalFileType.Main64,
                new FileInfo
                {
                    SaveName = "libmain64.so".ForAllSystems(),
                }
            },
            {
                ExternalFileType.Modloader32,
                new FileInfo
                {
                    SaveName = "libmodloader32.so".ForAllSystems(),
                }
            },
            {
                ExternalFileType.Main32,
                new FileInfo
                {
                    SaveName = "libmain32.so".ForAllSystems(),
                }
            },
            {
                ExternalFileType.LibMainLoader,
                new FileInfo
                {
                    SaveName = "libmainloader.so".ForAllSystems()
                }
            },
            {
                ExternalFileType.Scotland2,
                new FileInfo
                {
                    SaveName = "libsl2.so".ForAllSystems()
                }
            },
            {
                ExternalFileType.PlatformTools,
                new FileInfo
                {
                    SaveName = new()
                    {
                        Windows = "platform-tools/adb.exe",
                        Unix = "platform-tools/adb"
                    },
                    ExtractionFolder = "platform-tools",
                    IsExecutable = true
                }
            },
            {
                ExternalFileType.OvrPlatformSdk,
                new FileInfo
                {
                    SaveName = "OVRPlatformSDK.zip".ForAllSystems()
                }
            }
        };

        private Dictionary<ExternalFileType, List<string>>? _downloadUrls;

        /// <summary>
        /// The name of the downloading file, or null if no file is downloading
        /// </summary>
        public string? DownloadingFileName
        {
            get => _downloadingFileName;
            private set { if (_downloadingFileName != value) { _downloadingFileName = value; NotifyPropertyChanged(); } }
        }
        private string? _downloadingFileName;

        /// <summary>
        /// Current download progress as a percentage. Value not guaranteed if HasDownloadProgress is false.
        /// </summary>
        public double DownloadProgress
        {
            get => _downloadProgress;
            private set { if (_downloadProgress != value) { _downloadProgress = value; NotifyPropertyChanged(); } }
        }
        private double _downloadProgress;

        /// <summary>
        /// Whether or not the currently downloading file's download progress is known.
        /// False if no file is being downloaded.
        /// </summary>
        public bool DownloadProgressKnown
        {
            get => _downloadProgressKnown;
            private set { if (_downloadProgressKnown != value) { _downloadProgressKnown = value; NotifyPropertyChanged(); } }
        }
        private bool _downloadProgressKnown;

        /// <summary>
        /// Whether the currently downloading file is now being extracted
        /// </summary>
        public bool IsExtracting
        {
            get => _isExtracting;
            private set { if (_isExtracting != value) { _isExtracting = value; NotifyPropertyChanged(); } }
        }
        private bool _isExtracting;

        public event PropertyChangedEventHandler? PropertyChanged;

        private readonly string _fullyDownloadedPath; // Path in tools where completed downloads are stored for error checking

        private readonly List<ExternalFileType> _fullyDownloaded = new();

        private readonly SpecialFolders _specialFolders;
        private readonly HttpClient _httpClient = new();
        private readonly bool _isUnix = OperatingSystem.IsMacOS() || OperatingSystem.IsLinux();

        public ExternalFilesDownloader(SpecialFolders specialFolders)
        {
            _specialFolders = specialFolders;
            _fullyDownloadedPath = Path.Combine(_specialFolders.ToolsFolder, "completedDownloads.dat");

            // Load which dependencies have been fully downloaded from disk
            try
            {
                foreach (string fileType in File.ReadAllLines(_fullyDownloadedPath))
                {
                    _fullyDownloaded.Add(Enum.Parse<ExternalFileType>(fileType));
                }
            }
            catch (FileNotFoundException)
            {
                _fullyDownloaded = new();
            }
        }

        private void NotifyPropertyChanged([CallerMemberName] string propertyName = "")
        {
            PropertyChanged?.Invoke(this, new PropertyChangedEventArgs(propertyName));
        }

        private async Task SaveFullyDownloaded()
        {
            await File.WriteAllLinesAsync(_fullyDownloadedPath, _fullyDownloaded.ConvertAll(fileType => fileType.ToString()));
        }

        /// <summary>
        /// Downloads the download URLs (meta I know) from the QP repository, and if that fails uses the JSON in resources.
        /// Only pulls the download URLs if they haven't been pulled already.
        /// </summary>
        /// <returns>The pulled or existing download URLs</returns>
        /// <exception cref="Exception">If no download URLs were found for the current QuestPatcher version</exception>
        private async Task<Dictionary<ExternalFileType, List<string>>> PrepareDownloadUrls()
        {
            // Only pull the download URLs if we haven't already
            if (_downloadUrls != null) { return _downloadUrls; }

            Log.Debug("Preparing URLs to download files from . . .");
            IEnumerable<DownloadSet> downloadSets;
            try
            {
                downloadSets = await LoadDownloadSetsFromWeb();
                downloadSets = downloadSets.Concat(LoadDownloadSetsFromResources());
            }
            catch (Exception ex)
            {
                Log.Debug(ex, "Failed to download download URLs, pulling from resources instead . . .");
                downloadSets = LoadDownloadSetsFromResources();
            }

            var downloadUrls = new Dictionary<ExternalFileType, List<string>>();

            SemanticVersioning.Version qpVersion = VersionUtil.QuestPatcherVersion;
            // filter the compatible sets  
            downloadSets = downloadSets.Where(set => set.SupportedVersions.IsSatisfied(qpVersion));
            // Download sets are in order, highest priority comes first
            foreach (DownloadSet downloadSet in downloadSets)
            {
                foreach (var (type, specificValue) in downloadSet.Downloads)
                {
                    if (downloadUrls.ContainsKey(type))
                    {
                        downloadUrls[type].Add(specificValue.Value);
                    }
                    else
                    {
                        downloadUrls[type] = new List<string> { specificValue.Value };
                    }
                }
            }

            if (downloadUrls.Count == 0)
            {
                throw new Exception($"Unable to find download URLs suitable for this QuestPatcher version ({qpVersion})");
            }

            _downloadUrls = downloadUrls.Aggregate(new Dictionary<ExternalFileType, List<string>>(), (dictionary, pair) =>
            {
                dictionary[pair.Key] = pair.Value.Distinct().ToList(); // dedupe the list 
                return dictionary;
            });

            return _downloadUrls;
        }

        /// <summary>
        /// Loads the available download sets from a DLL resource
        /// </summary>
        /// <returns>The list of download sets</returns>
        /// <exception cref="NullReferenceException">If the resource is missing</exception>
        private List<DownloadSet> LoadDownloadSetsFromResources()
        {
            Assembly assembly = Assembly.GetExecutingAssembly();
            using Stream? stream = assembly.GetManifestResourceStream("QuestPatcher.Core.Resources.file-downloads.json");
            if (stream == null)
            {
                throw new NullReferenceException("Could not find file-downloads.json in resources");
            }

            var result = JsonSerializer.Deserialize<List<DownloadSet>?>(stream, SerializerOptions);
            if (result == null)
            {
                throw new NullReferenceException("No download sets found in resources file");
            }

            return result;
        }

        /// <summary>
        /// Loads the available download sets from the QuestPatcher repository
        /// </summary>
        /// <returns>The available download sets</returns>
        /// <exception cref="NullReferenceException">If no download sets were in the pulled file, i.e. it was empty</exception>
        /// <exception cref="WebException">If both url failed</exception>
        private async Task<List<DownloadSet>> LoadDownloadSetsFromWeb()
        {
<<<<<<< HEAD
            string data;
            try
            {
                Log.Debug($"Getting download URLs from {DownloadsUrl} . . .");
                data = await _webClient.DownloadStringTaskAsync(DownloadsUrl);
            }
            catch(Exception e)
            {
                Log.Debug($"Getting download URLs from {DownloadsUrlCn} . . .");
                data = await _webClient.DownloadStringTaskAsync(DownloadsUrlCn);
            }
            using StringReader stringReader = new(data);
            using JsonReader jsonReader = new JsonTextReader(stringReader);
=======
            Log.Debug($"Getting download URLs from {DownloadsUrl} . . .");
            using var jsonStream = await _httpClient.GetStreamAsync(DownloadsUrl);
>>>>>>> 13bc113a

            var result = await JsonSerializer.DeserializeAsync<List<DownloadSet>>(jsonStream, SerializerOptions);
            if (result == null)
            {
                throw new NullReferenceException("No download sets found in web pulled file");
            }

            return result;
        }

        private async Task DownloadFileWithMirrors(ExternalFileType fileType, FileInfo fileInfo, List<string> downloadUrls, string saveLocation)
        {
            if (downloadUrls.Count == 0)
            {
                throw new ArgumentException("Download Url is empty");
            }
            Log.Information("Downloading {Name}", fileInfo.Name);
            Log.Verbose("Urls: {Urls}", downloadUrls);
            foreach (var url in downloadUrls)
            {
                if (await TryDownloadFile(fileType, fileInfo, url, saveLocation))
                {
                    return;
                }
            }
            Log.Error("Failed to download {Name} with all mirrors", fileInfo.Name);
            throw new FileDownloadFailedException($"Failed to download {fileInfo.Name} with all mirrors");
        }

        private async Task<bool> TryDownloadFile(ExternalFileType fileType, FileInfo fileInfo, string downloadUrl, string saveLocation)
        {
            var succeeded = false;
            try
            {
                Log.Debug($"Download URL: {downloadUrl}");
                DownloadingFileName = fileInfo.Name;

                if (fileInfo.ExtractionFolder != null)
                {
                    // Download to a MemoryStream first, as we cannot seek on the stream from an HTTP request
                    using var stream = new MemoryStream();
                    await DownloadToStreamWithProgressAsync(downloadUrl, stream);
                    stream.Position = 0;

                    // There is no way to asynchronously ExtractToDirectory (or ExtractContents with TAR archives), so we use Task.Run to avoid blocking
                    Log.Information("Extracting . . .");
                    IsExtracting = true;
                    await Task.Run(() =>
                    {
                        string extractFolder = Path.Combine(_specialFolders.ToolsFolder, fileInfo.ExtractionFolder);

                        if (downloadUrl.EndsWith(".tar.gz"))
                        {
                            GZipStream zipStream = new(stream, CompressionMode.Decompress);

                            TarArchive archive = TarArchive.CreateInputTarArchive(zipStream, Encoding.UTF8);
                            archive.SetKeepOldFiles(false);
                            archive.ExtractContents(extractFolder, false);
                        }
                        else
                        {
                            ZipArchive archive = new(stream);
                            archive.ExtractToDirectory(extractFolder, true);
                        }
                    });
                }
                else
                {
                    // Directly download the file to the tools folder
                    using var fileStream = File.Open(saveLocation, FileMode.Create);
                    await DownloadToStreamWithProgressAsync(downloadUrl, fileStream);
                }

                // chmod to make the downloaded executable actually usable if on mac or linux
                if (_isUnix && fileInfo.IsExecutable)
                {
                    await MakeExecutable(saveLocation);
                }

                // Write that the file has been fully downloaded
                // This is used instead of just checking that it exists to avoid exiting part way through causing a corrupted file
                _fullyDownloaded.Add(fileType);
                await SaveFullyDownloaded();
                succeeded = true;
                Log.Information("Downloaded {Name}", fileInfo.Name);
            }
            catch (HttpRequestException ex)
            {
                Log.Warning(ex, "Failed to download {Name} from {Source}", fileInfo.Name, downloadUrl);
            }
            finally
            {
                DownloadingFileName = null;
                IsExtracting = false;
            }
            return succeeded;
        }

        /// <summary>
        /// Downloads the file from the given URL, and copies the data into the given stream, while updating the download progress.
        /// </summary>
        /// <param name="url">The url to download from</param>
        /// <param name="copyTo">The stream to copy the data to</param>
        private async Task DownloadToStreamWithProgressAsync(string url, Stream copyTo)
        {
            const int BufferSize = 4096;

            using var resp = await _httpClient.GetAsync(url, HttpCompletionOption.ResponseHeadersRead);
            using var respStream = await resp.Content.ReadAsStreamAsync();

            // Attempt to find the content length from the headers
            var contentHeaders = resp.Content.Headers;
            int contentLength = contentHeaders.Contains("Content-Length") ? int.Parse(contentHeaders.GetValues("Content-Length").First()) : -1;
            DownloadProgress = 0.0;
            DownloadProgressKnown = contentLength != -1;

            // Copy the response to the given stream
            try
            {
                byte[] buffer = new byte[BufferSize];
                int bytesRead;
                int totalBytesRead = 0;
                while ((bytesRead = await respStream.ReadAsync(buffer)) != 0)
                {
                    await copyTo.WriteAsync(buffer, 0, bytesRead);

                    // Update progress if we know the content length
                    if (contentLength != -1)
                    {
                        totalBytesRead += bytesRead;
                        DownloadProgress = totalBytesRead * 100.0 / contentLength;
                    }
                }
            }
            finally
            {
                DownloadProgressKnown = false;
                DownloadProgress = 0.0;
            }
        }

        /// <summary>
        /// Uses chmod to make a downloaded file executable. Only necessary on Mac and Linux.
        /// </summary>
        private async Task MakeExecutable(string path)
        {
            Process process = new();

            string command = $"chmod +x {path}";

            process.StartInfo.FileName = "/bin/bash";
            process.StartInfo.Arguments = "-c \" " + command.Replace("\"", "\\\"") + " \"";
            process.StartInfo.UseShellExecute = false;
            process.StartInfo.CreateNoWindow = true;
            process.Start();

            await process.WaitForExitAsync();
        }

        /// <summary>
        /// Finds the location of the specified file, and downloads/extracts it if it does not exist.
        /// </summary>
        /// <param name="fileType">The type of file to download</param>
        /// <returns>The location of the file</returns>
        /// <exception cref="FileDownloadFailedException">If downloading the file failed with every known URL</exception>
        public async Task<string> GetFileLocation(ExternalFileType fileType)
        {
            FileInfo fileInfo = _fileTypes[fileType];

            // The save location is relative to the extract folder if requires extraction, otherwise it's just relative to the tools folder
            string saveLocation;
            if (fileInfo.ExtractionFolder == null)
            {
                saveLocation = Path.Combine(_specialFolders.ToolsFolder, fileInfo.SaveName.Value);
            }
            else
            {
                saveLocation = Path.Combine(_specialFolders.ToolsFolder, fileInfo.ExtractionFolder, fileInfo.SaveName.Value);
            }

            if (!_fullyDownloaded.Contains(fileType) || !File.Exists(saveLocation))
            {
                await DownloadFileWithMirrors(fileType, fileInfo, (await PrepareDownloadUrls())[fileType], saveLocation);
            }

            return saveLocation;
        }

        /// <summary>
        /// Downloads the specified URL and saves the result to a file.
        /// This is used for the download progress indicator - instead of just using a WebClient directly.
        /// </summary>
        /// <param name="url">The URL to download from</param>
        /// <param name="saveName">Where to save the resultant file</param>
        /// <param name="overrideFileName">Used instead of the file name of saveName as the DownloadingFileName</param>
        /// <exception cref="FileDownloadFailedException">If downloading the file failed</exception>
        public async Task DownloadUrl(string url, string saveName, string? overrideFileName = null)
        {
            Log.Information("[ Downloader ] Downloading {Url}\n To {SaveName}", url, saveName);
            try
            {
                DownloadingFileName = overrideFileName ?? Path.GetFileName(saveName);

                using var fileStream = File.Open(saveName, FileMode.Create);
                await DownloadToStreamWithProgressAsync(url, fileStream);
            }
            catch (HttpRequestException ex)
            {
                throw new FileDownloadFailedException($"Failed to download {DownloadingFileName}", ex);
            }
            finally
            {
                DownloadingFileName = null;
            }
        }

        /// <summary>
        /// Clears all downloaded files.
        /// Used in quick fix in case the files are corrupted
        /// </summary>
        public async Task ClearCache()
        {
            Log.Information("Clearing downloaded file cache . . .");
            await Task.Run(() =>
            {
                Log.Debug($"Deleting {_specialFolders.ToolsFolder} . . .");
                Directory.Delete(_specialFolders.ToolsFolder, true); // Also deletes the saved downloaded files file
                _fullyDownloaded.Clear();
            });
            Log.Information("Recreating tools folder . . .");
            Directory.CreateDirectory(_specialFolders.ToolsFolder);
        }
    }
}<|MERGE_RESOLUTION|>--- conflicted
+++ resolved
@@ -102,7 +102,6 @@
         /// Index for file downloads. Used by default, but if it fails QP will fallback to resources
         /// </summary>
         private const string DownloadsUrl = "https://raw.githubusercontent.com/MicroCBer/QuestPatcher/main/QuestPatcher.Core/Resources/file-downloads.json";
-        private const string DownloadsUrlCn = "https://beatmods.wgzeyu.com/github/MicroCBer/QuestPatcher/Resources/file-downloads.json";
 
         private readonly Dictionary<ExternalFileType, FileInfo> _fileTypes = new()
         {
@@ -339,27 +338,10 @@
         /// </summary>
         /// <returns>The available download sets</returns>
         /// <exception cref="NullReferenceException">If no download sets were in the pulled file, i.e. it was empty</exception>
-        /// <exception cref="WebException">If both url failed</exception>
         private async Task<List<DownloadSet>> LoadDownloadSetsFromWeb()
         {
-<<<<<<< HEAD
-            string data;
-            try
-            {
-                Log.Debug($"Getting download URLs from {DownloadsUrl} . . .");
-                data = await _webClient.DownloadStringTaskAsync(DownloadsUrl);
-            }
-            catch(Exception e)
-            {
-                Log.Debug($"Getting download URLs from {DownloadsUrlCn} . . .");
-                data = await _webClient.DownloadStringTaskAsync(DownloadsUrlCn);
-            }
-            using StringReader stringReader = new(data);
-            using JsonReader jsonReader = new JsonTextReader(stringReader);
-=======
             Log.Debug($"Getting download URLs from {DownloadsUrl} . . .");
             using var jsonStream = await _httpClient.GetStreamAsync(DownloadsUrl);
->>>>>>> 13bc113a
 
             var result = await JsonSerializer.DeserializeAsync<List<DownloadSet>>(jsonStream, SerializerOptions);
             if (result == null)
