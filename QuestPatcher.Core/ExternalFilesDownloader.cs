﻿using ICSharpCode.SharpZipLib.Tar;
using System;
using System.Collections.Generic;
using System.ComponentModel;
using System.Diagnostics;
using System.IO;
using System.IO.Compression;
using System.Linq;
using System.Net;
using System.Reflection;
using System.Runtime.CompilerServices;
using System.Text;
using System.Threading.Tasks;
using Newtonsoft.Json;
using Newtonsoft.Json.Serialization;
using Serilog;

namespace QuestPatcher.Core
{
    public enum ExternalFileType
    {
        Modloader32,
        Modloader64,
        Main32,
        Main64,
        ApkTool,
        UberApkSigner,
        PlatformTools,
        Jre,
        OvrPlatformSdk
    }

    public class ExternalFileDownloadFailedException : Exception
    {
        public ExternalFileDownloadFailedException(string message) : base(message)
        {
        }
    }

    /// <summary>
    /// Manages the downloading and verification of external files that QuestPatcher needs.
    /// For instance, the mod loader, libmain.so and platform-tools.
    /// 
    /// Uses a file called completedDownloads.dat to store which files have fully downloaded - this avoids files partially downloading becoming corrupted.
    /// </summary>
    public class ExternalFilesDownloader : INotifyPropertyChanged
    {
        /// <summary>
        /// Stores information about each file type for extracting/running
        /// </summary>
        private class FileInfo
        {
            /// <summary>
            /// Name of the file when saved.
            /// Tools folder relative if RequiresExtraction is true, otherwise extraction folder relative.
            /// 
            /// If RequiresExtraction is true, this should be the name of a file within the ZIP
            /// May depend on operating system
            /// </summary>
            public SystemSpecificValue<string> SaveName { get; set; } = "".ForAllSystems();

            public string Name => ExtractionFolder ?? SaveName.Value;

            /// <summary>
            /// If this is true,the file will be made executable with chmod after it is downloaded (and extracted)
            /// </summary>
            public bool IsExecutable { get; set; }

            public string? ExtractionFolder { get; set; }
        }

        /// <summary>
        /// Represents a particular set of download links in the JSON pulled from the QP repository.
        /// </summary>
        private class DownloadSet
        {
#nullable disable
            /// <summary>
            /// Range of QuestPatcher versions supported by this set
            /// </summary>
            [JsonIgnore]
            public SemanticVersioning.Range SupportedVersions { get; set; }
            
            [JsonProperty(PropertyName = "supportedVersions")]
            public string SupportedVersion
            {
                get => SupportedVersions.ToString();
                set => SupportedVersions = SemanticVersioning.Range.Parse(value);
            }

            /// <summary>
            /// Download links as SystemSpecificValues
            /// </summary>
            public Dictionary<ExternalFileType, SystemSpecificValue<string>> Downloads { get; set; }
#nullable enable
        }
        
        private static readonly JsonSerializer Serializer = new()
        {
            Formatting = Formatting.Indented,
            ContractResolver = new DefaultContractResolver()
            {
                NamingStrategy = new CamelCaseNamingStrategy()
            },
            NullValueHandling = NullValueHandling.Ignore
        };
        
        /// <summary>
        /// Index for file downloads. Used by default, but if it fails QP will fallback to resources
        /// </summary>
        private const string DownloadsUrl = "https://beatmods.wgzeyu.com/github/MicroCBer/QuestPatcher/Resources/file-downloads.json";

        private readonly Dictionary<ExternalFileType, FileInfo> _fileTypes = new()
        {
            {
                ExternalFileType.Modloader64,
                new FileInfo
                {
                    SaveName = "libmodloader64.so".ForAllSystems(),
                }
            },
            {
                ExternalFileType.Main64,
                new FileInfo
                {
                    SaveName = "libmain64.so".ForAllSystems(),
                }
            },
            {
                ExternalFileType.Modloader32,
                new FileInfo
                {
                    SaveName = "libmodloader32.so".ForAllSystems(),
                }
            },
            {
                ExternalFileType.Main32,
                new FileInfo
                {
                    SaveName = "libmain32.so".ForAllSystems(),
                }
            },
            {
                ExternalFileType.PlatformTools,
                new FileInfo
                {
                    SaveName = new()
                    {
                        Windows = "platform-tools/adb.exe",
                        Unix = "platform-tools/adb"
                    },
                    ExtractionFolder = "platform-tools",
                    IsExecutable = true
                }
            },
            {
                ExternalFileType.OvrPlatformSdk,
                new FileInfo
                {
                    SaveName = "OVRPlatformSDK.zip".ForAllSystems()
                }
            }
        };

        private Dictionary<ExternalFileType, List<string>>? _downloadUrls;

        /// <summary>
        /// The name of the downloading file, or null if no file is downloading
        /// </summary>
        public string? DownloadingFileName
        {
            get => _downloadingFileName;
            private set { if(_downloadingFileName != value) { _downloadingFileName = value; NotifyPropertyChanged(); } }
        }
        private string? _downloadingFileName;

        /// <summary>
        /// Current download progress as a percentage, or null if no file is downloading
        /// </summary>
        public double? DownloadProgress
        {
            get => _downloadProgress;
            private set { if(_downloadProgress != value) { _downloadProgress = value; NotifyPropertyChanged(); } }
        }
        private double? _downloadProgress = 0;

        /// <summary>
        /// Whether the currently downloading file is now being extracted
        /// </summary>
        public bool IsExtracting
        {
            get => _isExtracting;
            private set { if (_isExtracting != value) { _isExtracting = value; NotifyPropertyChanged(); } }
        }
        private bool _isExtracting;

        public event PropertyChangedEventHandler? PropertyChanged;

        private readonly string _fullyDownloadedPath; // Path in tools where completed downloads are stored for error checking

        private readonly List<ExternalFileType> _fullyDownloaded = new();

        private readonly SpecialFolders _specialFolders;
        private readonly WebClient _webClient = new();
        private readonly bool _isUnix = OperatingSystem.IsMacOS() || OperatingSystem.IsLinux();

        public ExternalFilesDownloader(SpecialFolders specialFolders)
        {
            _specialFolders = specialFolders;
            _fullyDownloadedPath = Path.Combine(_specialFolders.ToolsFolder, "completedDownloads.dat");

            // Load which dependencies have been fully downloaded from disk
            try
            {
                foreach(string fileType in File.ReadAllLines(_fullyDownloadedPath))
                {
                    _fullyDownloaded.Add(Enum.Parse<ExternalFileType>(fileType));
                }
            }
            catch (FileNotFoundException)
            {
                _fullyDownloaded = new();
            }

            _webClient.DownloadProgressChanged += (_, args) =>
            {
                // Manually calculate the progress for better precision than the provided integer percentage
                DownloadProgress = (double) args.BytesReceived / args.TotalBytesToReceive * 100.0;
            };
        }
        private void NotifyPropertyChanged([CallerMemberName] string propertyName = "")
        {
            PropertyChanged?.Invoke(this, new PropertyChangedEventArgs(propertyName));
        }

        private async Task SaveFullyDownloaded()
        {
            await File.WriteAllLinesAsync(_fullyDownloadedPath, _fullyDownloaded.ConvertAll(fileType => fileType.ToString()));
        }

        /// <summary>
        /// Downloads the download URLs (meta I know) from the QP repository, and if that fails uses the JSON in resources.
        /// Only pulls the download URLs if they haven't been pulled already.
        /// </summary>
        /// <returns>The pulled or existing download URLs</returns>
        /// <exception cref="Exception">If no download URLs were found for the current QuestPatcher version</exception>
        private async Task<Dictionary<ExternalFileType, List<string>>> PrepareDownloadUrls()
        {
            // Only pull the download URLs if we haven't already
            if (_downloadUrls != null) { return _downloadUrls; }
            
            Log.Debug("Preparing URLs to download files from . . .");
<<<<<<< HEAD
            List<DownloadSet> downloadSets;
            downloadSets = LoadDownloadSetsFromResources();
            if (false) {
                try
                {
                    downloadSets = await LoadDownloadSetsFromWeb();
                }
                catch(Exception ex)
                {
                    Log.Debug($"Failed to download download URLs ({ex}), pulling from resources instead . . .");
                    downloadSets = LoadDownloadSetsFromResources();
                }
            } // Disabled web load download
=======
            IEnumerable<DownloadSet> downloadSets;
            try
            {
                downloadSets = await LoadDownloadSetsFromWeb();
                downloadSets = downloadSets.Concat(LoadDownloadSetsFromResources());
            }
            catch (Exception ex) {
                Log.Debug(ex, "Failed to download download URLs, pulling from resources instead . . .");
                downloadSets = LoadDownloadSetsFromResources();
            }
>>>>>>> 5b16d65a

            var downloadUrls = new Dictionary<ExternalFileType, List<string>>();
            
            SemanticVersioning.Version qpVersion = VersionUtil.QuestPatcherVersion;
            // filter the compatible sets  
            downloadSets = downloadSets.Where(set => set.SupportedVersions.IsSatisfied(qpVersion));
            // Download sets are in order, highest priority comes first
            foreach (DownloadSet downloadSet in downloadSets)
            {
                foreach (var (type, specificValue) in downloadSet.Downloads)
                {
                    if(downloadUrls.ContainsKey(type))
                    {
                        downloadUrls[type].Add(specificValue.Value);
                    }
                    else
                    {
                        downloadUrls[type] = new List<string> { specificValue.Value };
                    }
                }
            }

            if (downloadUrls.Count == 0)
            {
                throw new Exception($"Unable to find download URLs suitable for this QuestPatcher version ({qpVersion})");
            }
            
            _downloadUrls = downloadUrls.Aggregate(new Dictionary<ExternalFileType, List<string>>(), (dictionary, pair) =>
            {
                dictionary[pair.Key] = pair.Value.Distinct().ToList(); // dedupe the list 
                return dictionary;
            });

            return _downloadUrls;
        }
        
        /// <summary>
        /// Loads the available download sets from a DLL resource
        /// </summary>
        /// <returns>The list of download sets</returns>
        /// <exception cref="NullReferenceException">If the resource is missing</exception>
        private List<DownloadSet> LoadDownloadSetsFromResources()
        {
            Assembly assembly = Assembly.GetExecutingAssembly();
            using Stream? stream = assembly.GetManifestResourceStream("QuestPatcher.Core.Resources.file-downloads.json");
            if (stream == null)
            {
                throw new NullReferenceException("Could not find file-downloads.json in resources");
            }

            using TextReader textReader = new StreamReader(stream);
            using JsonReader jsonReader = new JsonTextReader(textReader);
            List<DownloadSet>? result = Serializer.Deserialize<List<DownloadSet>>(jsonReader);
            if (result == null)
            {
                throw new NullReferenceException("No download sets found in resources file");
            }

            return result;
        }

        /// <summary>
        /// Loads the available download sets from the QuestPatcher repository
        /// </summary>
        /// <returns>The available download sets</returns>
        /// <exception cref="NullReferenceException">If no download sets were in the pulled file, i.e. it was empty</exception>
        private async Task<List<DownloadSet>> LoadDownloadSetsFromWeb()
        {
            Log.Debug($"Getting download URLs from {DownloadsUrl} . . .");
            string data = await _webClient.DownloadStringTaskAsync(DownloadsUrl);
            using StringReader stringReader = new(data);
            using JsonReader jsonReader = new JsonTextReader(stringReader);

            List<DownloadSet>? result = Serializer.Deserialize<List<DownloadSet>>(jsonReader);
            if (result == null)
            {
                throw new NullReferenceException("No download sets found in web pulled file");
            }

            return result;
        }

        private async Task DownloadFileWithMirrors(ExternalFileType fileType, FileInfo fileInfo, List<string> downloadUrls, string saveLocation)
        {
<<<<<<< HEAD
            Log.Information($"[ Downloader ] Downloading {downloadUrl}\n" +
                            $"               To {saveLocation}");
=======
            if (downloadUrls.Count == 0)
            {
                throw new ArgumentException("Download Url is empty");
            }
            Log.Information("Downloading {Name}", fileInfo.Name);
            Log.Verbose("Urls: {Urls}", downloadUrls);
            foreach (var url in downloadUrls)
            {
                if (await TryDownloadFile(fileType, fileInfo, url, saveLocation))
                {
                    return;
                }
            }
            Log.Fatal("Failed to download {Name} with all mirrors", fileInfo.Name);
            throw new ExternalFileDownloadFailedException("Download failed with all mirrors");
        }

        private async Task<bool> TryDownloadFile(ExternalFileType fileType, FileInfo fileInfo, string downloadUrl, string saveLocation)
        {
            var succeeded = false;
>>>>>>> 5b16d65a
            try
            {
                Log.Debug($"Download URL: {downloadUrl}");
                DownloadProgress = 0.0;
                DownloadingFileName = fileInfo.Name;

                if (fileInfo.ExtractionFolder != null)
                {
                    Uri uri = new(downloadUrl);
                    byte[] archiveData = await _webClient.DownloadDataTaskAsync(uri);
                    using MemoryStream stream = new(archiveData); // Temporarily download the archive in order to extract it

                    // There is no way to asynchronously ExtractToDirectory (or ExtractContents with TAR archives), so we use Task.Run to avoid blocking
                    Log.Information("Extracting . . .");
                    IsExtracting = true;
                    await Task.Run(() =>
                    {
                        string extractFolder = Path.Combine(_specialFolders.ToolsFolder, fileInfo.ExtractionFolder);

                        if (downloadUrl.EndsWith(".tar.gz"))
                        {
                            GZipStream zipStream = new(stream, CompressionMode.Decompress);

                            TarArchive archive = TarArchive.CreateInputTarArchive(zipStream, Encoding.UTF8);
                            archive.SetKeepOldFiles(false);
                            archive.ExtractContents(extractFolder, false);
                        }
                        else
                        {
                            ZipArchive archive = new(stream);
                            archive.ExtractToDirectory(extractFolder, true);
                        }
                    });
                }
                else
                {
                    // Directly download the file to the tools folder
                    await _webClient.DownloadFileTaskAsync(downloadUrl, saveLocation);
                }

                // chmod to make the downloaded executable actually usable if on mac or linux
                if(_isUnix && fileInfo.IsExecutable)
                {
                    await MakeExecutable(saveLocation);
                }

                // Write that the file has been fully downloaded
                // This is used instead of just checking that it exists to avoid exiting part way through causing a corrupted file
                _fullyDownloaded.Add(fileType);
                await SaveFullyDownloaded();
                succeeded = true;
                Log.Information("Downloaded {Name}", fileInfo.Name);
            }
            catch (Exception e)
            {
                Log.Warning(e, "Failed to download {Name} from {Source}", fileInfo.Name, downloadUrl);
            }
            finally
            {
                DownloadingFileName = null;
                DownloadProgress = null;
                IsExtracting = false;
            }
            return succeeded;
        }

        /// <summary>
        /// Uses chmod to make a downloaded file executable. Only necessary on Mac and Linux.
        /// </summary>
        private async Task MakeExecutable(string path)
        {
            Process process = new();

            string command = $"chmod +x {path}";

            process.StartInfo.FileName = "/bin/bash";
            process.StartInfo.Arguments = "-c \" " + command.Replace("\"", "\\\"") + " \"";
            process.StartInfo.UseShellExecute = false;
            process.StartInfo.CreateNoWindow = true;
            process.Start();

            await process.WaitForExitAsync();
        }

        /// <summary>
        /// Finds the location of the specified file, and downloads/extracts it if it does not exist.
        /// </summary>
        /// <param name="fileType">The type of file to download</param>
        /// <returns>The location of the file</returns>
        public async Task<string> GetFileLocation(ExternalFileType fileType)
        {
            
            FileInfo fileInfo = _fileTypes[fileType];

            // The save location is relative to the extract folder if requires extraction, otherwise it's just relative to the tools folder
            string saveLocation;
            if (fileInfo.ExtractionFolder == null)
            {
                saveLocation = Path.Combine(_specialFolders.ToolsFolder, fileInfo.SaveName.Value);
            }
            else
            {
                saveLocation = Path.Combine(_specialFolders.ToolsFolder, fileInfo.ExtractionFolder, fileInfo.SaveName.Value);
            }

            if (!_fullyDownloaded.Contains(fileType) || !File.Exists(saveLocation))
            {
                await DownloadFileWithMirrors(fileType, fileInfo, (await PrepareDownloadUrls())[fileType], saveLocation);
            }

            return saveLocation;
        }

        /// <summary>
        /// Downloads the specified URL and saves the result to a file.
        /// This is used for the download progress indicator - instead of just using a WebClient directly.
        /// </summary>
        /// <param name="url">The URL to download from</param>
        /// <param name="saveName">Where to save the resultant file</param>
        /// <param name="overrideFileName">Used instead of the file name of saveName as the DownloadingFileName</param>
        public async Task DownloadUrl(string url, string saveName, string? overrideFileName = null)
        {
            Log.Information($"[ Downloader ] Downloading {url}\n" +
                            $"               To {saveName}");
            try
            {
                DownloadProgress = 0.0;
                DownloadingFileName = overrideFileName ?? Path.GetFileName(saveName);

                Uri uri = new(url);
                await _webClient.DownloadFileTaskAsync(uri, saveName);
            }
            finally
            {
                DownloadingFileName = null;
                DownloadProgress = null;
            }
        }

        /// <summary>
        /// Clears all downloaded files.
        /// Used in quick fix in case the files are corrupted
        /// </summary>
        public async Task ClearCache()
        {
            Log.Information("Clearing downloaded file cache . . .");
            await Task.Run(() =>
            {
                Log.Debug($"Deleting {_specialFolders.ToolsFolder} . . .");
                Directory.Delete(_specialFolders.ToolsFolder, true); // Also deletes the saved downloaded files file
                _fullyDownloaded.Clear();
            });
            Log.Information("Recreating tools folder . . .");
            Directory.CreateDirectory(_specialFolders.ToolsFolder);
        }
    }
}<|MERGE_RESOLUTION|>--- conflicted
+++ resolved
@@ -250,21 +250,6 @@
             if (_downloadUrls != null) { return _downloadUrls; }
             
             Log.Debug("Preparing URLs to download files from . . .");
-<<<<<<< HEAD
-            List<DownloadSet> downloadSets;
-            downloadSets = LoadDownloadSetsFromResources();
-            if (false) {
-                try
-                {
-                    downloadSets = await LoadDownloadSetsFromWeb();
-                }
-                catch(Exception ex)
-                {
-                    Log.Debug($"Failed to download download URLs ({ex}), pulling from resources instead . . .");
-                    downloadSets = LoadDownloadSetsFromResources();
-                }
-            } // Disabled web load download
-=======
             IEnumerable<DownloadSet> downloadSets;
             try
             {
@@ -275,7 +260,6 @@
                 Log.Debug(ex, "Failed to download download URLs, pulling from resources instead . . .");
                 downloadSets = LoadDownloadSetsFromResources();
             }
->>>>>>> 5b16d65a
 
             var downloadUrls = new Dictionary<ExternalFileType, List<string>>();
             
@@ -360,10 +344,6 @@
 
         private async Task DownloadFileWithMirrors(ExternalFileType fileType, FileInfo fileInfo, List<string> downloadUrls, string saveLocation)
         {
-<<<<<<< HEAD
-            Log.Information($"[ Downloader ] Downloading {downloadUrl}\n" +
-                            $"               To {saveLocation}");
-=======
             if (downloadUrls.Count == 0)
             {
                 throw new ArgumentException("Download Url is empty");
@@ -384,7 +364,6 @@
         private async Task<bool> TryDownloadFile(ExternalFileType fileType, FileInfo fileInfo, string downloadUrl, string saveLocation)
         {
             var succeeded = false;
->>>>>>> 5b16d65a
             try
             {
                 Log.Debug($"Download URL: {downloadUrl}");
@@ -507,8 +486,7 @@
         /// <param name="overrideFileName">Used instead of the file name of saveName as the DownloadingFileName</param>
         public async Task DownloadUrl(string url, string saveName, string? overrideFileName = null)
         {
-            Log.Information($"[ Downloader ] Downloading {url}\n" +
-                            $"               To {saveName}");
+            Log.Information("[ Downloader ] Downloading {Url}\n To {SaveName}", url, saveName);
             try
             {
                 DownloadProgress = 0.0;
