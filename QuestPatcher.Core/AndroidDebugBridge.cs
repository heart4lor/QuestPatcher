﻿using System;
using System.Collections.Generic;
using System.ComponentModel;
using System.Diagnostics;
using System.IO;
using System.Threading.Tasks;
using System.Linq;
using System.Text;
using System.Text.RegularExpressions;
using Serilog;

namespace QuestPatcher.Core
{
    /// <summary>
    /// Thrown whenever the standard or error output of ADB contains "failed" or "error"
    /// </summary>
    public class AdbException : Exception
    {
        public AdbException(string message) : base(message) { }
    }

    public enum DisconnectionType
    {
        NoDevice,
        MultipleDevices,
        DeviceOffline,
        Unauthorized
    }

    public static class ContainsExtensions
    {
        public static bool ContainsIgnoreCase(this string str, string other)
        {
            return str.IndexOf(other, 0, StringComparison.CurrentCultureIgnoreCase) != -1;
        }
    }

    /// <summary>
    /// Abstraction over using ADB to interact with the Quest.
    /// </summary>
    public class AndroidDebugBridge
    {
        /// <summary>
        /// Package names that will not be included in the apps to patch list
        /// </summary>
        private static readonly string[] DefaultPackagePrefixes =
        {
            "com.oculus",
            "com.android",
            "android",
            "com.qualcomm",
            "com.facebook",
            "oculus",
            "com.weloveoculus.BMBF"
        };

        /// <summary>
        /// Command length limit used for batch commands to avoid errors.
        /// This isn't based on any particular OS, I kept it fairly low so that it works everywhere
        /// </summary>
        private const int CommandLengthLimit = 1024;

        public event EventHandler? StoppedLogging;

        private readonly ExternalFilesDownloader _filesDownloader;
        private readonly Func<DisconnectionType, Task> _onDisconnect;
        private readonly string _adbExecutableName = OperatingSystem.IsWindows() ? "adb.exe" : "adb";

        private string? _adbPath;
        private Process? _logcatProcess;

        public AndroidDebugBridge(ExternalFilesDownloader filesDownloader, Func<DisconnectionType, Task> onDisconnect)
        {
            _filesDownloader = filesDownloader;
            _onDisconnect = onDisconnect;
        }

        /// <summary>
        /// Checks if ADB is on PATH, and downloads it if not
        /// </summary>
        public async Task PrepareAdbPath()
        {
            try
            {
                Log.Information("Preparing adb...");
                var output = await ProcessUtil.InvokeAndCaptureOutput(_adbExecutableName, "version");
                Log.Information(output.AllOutput);
                // If the ADB EXE is already on PATH, we can just use that
                string? bridgeVersion = null, version = null;

                {
                    string pattern = @"Debug Bridge version (\S+)";

                    Match match = Regex.Match(output.AllOutput, pattern);
                    if(match.Success)
                    {
                        Group g = match.Groups[1];
                        bridgeVersion = g.ToString();
                    }
                }

               /* {
                    string pattern = @"Version (\S+)";

                    Match match = Regex.Match(output.AllOutput, pattern);
                    if(match.Success)
                    {
                        Group g = match.Groups[0];
                        version = g.ToString();
                    }
                }*/

                if(bridgeVersion != null/* && version != null*/)
                {
               
                    var bridgeVersionSplited = bridgeVersion.Trim().Split(".");
                    if(int.Parse(bridgeVersionSplited[0]) > 1 ||
                        (int.Parse(bridgeVersionSplited[0]) == 1 &&
                        int.Parse(bridgeVersionSplited[2]) > 32))
                    {
                        _adbPath = _adbExecutableName;
                        Log.Information($"Located ADB install on PATH. Version: {bridgeVersion} {version}");
                    }
                    else
                    {
                         Log.Information($"Located outdated ADB install on PATH. Version: {bridgeVersion} {version}. Downloading...");
                        _adbPath = await _filesDownloader.GetFileLocation(ExternalFileType.PlatformTools);
                    }
                }
                else
                {
                    Log.Information($"Failed to detect adb version. Downloading...");
                    _adbPath = await _filesDownloader.GetFileLocation(ExternalFileType.PlatformTools);
                }
            }
            catch(Win32Exception) // Thrown if the file we attempted to execute does not exist (on mac & linux as well, despite saying Win32)
            {
                // Otherwise, we download the tool and make it executable (only necessary on mac & linux)
                _adbPath = await _filesDownloader.GetFileLocation(ExternalFileType.PlatformTools); // Download ADB if it hasn't been already
            }
        }

        /// <summary>
        /// Runs <code>adb (command)</code> and returns the result.
        /// AdbException is thrown if the return code is non-zero, unless the return code is in allowedExitCodes.
        /// </summary>
        /// <param name="command">The command to execute, without the <code>adb</code> executable name</param>
        /// <param name="allowedExitCodes">Non-zero exit codes that will be ignored and will not produce an <see cref="AdbException"/></param>
        /// <exception cref="AdbException">If a non-zero exit code is returned by ADB that is not within <paramref name="allowedExitCodes"/></exception>
        /// <returns>The process output from executing the file</returns>
        public async Task<ProcessOutput> RunCommand(string command, params int[] allowedExitCodes)
        {
            if (_adbPath == null)
            {
                await PrepareAdbPath();
            }
            Debug.Assert(_adbPath != null);

            Log.Debug($"Executing ADB command: adb {command}");
            while (true)
            {
                ProcessOutput output = await ProcessUtil.InvokeAndCaptureOutput(_adbPath, command);
                Log.Verbose($"Standard output: \"{output.StandardOutput}\"");
                if (output.ErrorOutput.Length > 0)
                {
                    Log.Verbose($"Error output: \"{output.ErrorOutput}\"");
                }
                Log.Verbose($"Exit code: {output.ExitCode}");

                // Command execution was a success if the exit code was zero or an allowed exit code
                // -1073740940 is always allowed as some ADB installations return it randomly, even when commands are successful.
                if(output.ExitCode == 0 || allowedExitCodes.Contains(output.ExitCode) || output.ExitCode == -1073740940) { return output; }

                string allOutput = output.StandardOutput + output.ErrorOutput;

                // We repeatedly prompt the user to plug in their quest if it is not plugged in, or the device is offline, or if there are multiple devices
                if(allOutput.Contains("no devices/emulators found"))
                {
                    await _onDisconnect(DisconnectionType.NoDevice);
                }
                else if (allOutput.Contains("device offline"))
                {
                    await _onDisconnect(DisconnectionType.DeviceOffline);
                }
<<<<<<< HEAD
                else if(allOutput.Contains("multiple devices") || output.ErrorOutput.Contains("more than one device/emulator"))
                {
                    await _onDisconnect(DisconnectionType.MultipleDevices);
                }
                else if(allOutput.Contains("unauthorized"))
=======
                else if (allOutput.Contains("multiple devices") || output.ErrorOutput.Contains("more than one device/emulator"))
                {
                    await _onDisconnect(DisconnectionType.MultipleDevices);
                }
                else if (allOutput.Contains("unauthorized"))
>>>>>>> 13bc113a
                {
                    await _onDisconnect(DisconnectionType.Unauthorized);
                }
                else
                {
                    // Throw an exception as ADB gave a non-zero exit code so the command must've failed
                    throw new AdbException(allOutput);
                }
            }
        }

        /// <summary>
        /// Executes the shell commands given using one ADB shell call, or multiple calls if there are too many for one call.
        /// </summary>
        /// <param name="commands">The commands to execute</param>
        public async Task RunShellCommands(List<string> commands)
        {
            if (commands.Count == 0) { return; } // Return blank output if no commands to avoid errors

            var currentCommand = new StringBuilder();
            for (int i = 0; i < commands.Count; i++)
            {
                currentCommand.Append(commands[i]); // Add the next command
                // If the current batch command + the next command will be greater than our command length limit (or we're at the last command), we stop the current batch command and add the result to the list
                if ((commands.Count - i >= 2 && currentCommand.Length + commands[i + 1].Length + 4 >= CommandLengthLimit) || i == commands.Count - 1)
                {
                    await RunShellCommand(currentCommand.ToString());
                    currentCommand.Clear();
                }
                else
                {
                    // Otherwise, add an && for the next command
                    currentCommand.Append(" && ");
                }
            }
        }

        public async Task<ProcessOutput> RunShellCommand(string command, params int[] allowedExitCodes)
        {
            return await RunCommand($"shell {command.EscapeProc()}", allowedExitCodes);
        }

        public async Task DownloadFile(string name, string destination)
        {
            await RunCommand($"pull {name.WithForwardSlashes().EscapeProc()} {destination.EscapeProc()}");
        }

        public async Task UploadFile(string name, string destination)
        {
            await RunCommand($"push {name.EscapeProc()} {destination.WithForwardSlashes().EscapeProc()}");
        }

        public async Task DownloadApk(string packageId, string destination)
        {
            // Pull the path of the app from the Android package manager, then remove the formatting that ADB adds
            string rawAppPath = (await RunShellCommand($"pm path {packageId}")).StandardOutput;
            string appPath = rawAppPath.Remove(0, 8).Replace("\n", "").Replace("'", "").Replace("\r", "");

            await DownloadFile(appPath, destination);
        }

        public async Task UninstallApp(string packageId)
        {
            await RunCommand($"uninstall {packageId}");
        }

        public async Task<bool> IsPackageInstalled(string packageId)
        {
            string result = (await RunShellCommand($"pm list packages {packageId}")).StandardOutput; // List packages with the specified ID
            return result.Contains(packageId); // The result is "package:packageId", so we check if the packageId is within that result. If it isn't the result will be empty, so this will return false
        }

        public async Task<List<string>> ListPackages()
        {
            string output = (await RunShellCommand("pm list packages")).StandardOutput;
            List<string> result = new();
            foreach (string package in output.Split("\n"))
            {
                string trimmed = package.Trim();
                if (trimmed.Length == 0) { continue; }
                result.Add(trimmed[8..]); // Remove the "package:" from the package ID
            }

            return result;
        }

        public async Task<List<string>> ListNonDefaultPackages()
        {
            return (await ListPackages()).Where(packageId => !DefaultPackagePrefixes.Any(packageId.StartsWith)).ToList();
        }

<<<<<<< HEAD
        public async Task InstallApp(string apkPath, bool noStreaming)
        {
            if (noStreaming)
            {
                await RunCommand($"install {apkPath.EscapeProc()} --no-streaming");
            }
            else
            {
                await RunCommand($"install {apkPath.EscapeProc()}");
            }
=======
        /// <summary>
        /// Kills all activities relating to an app.
        /// </summary>
        /// <param name="appId">The app to force-stop</param>
        public async Task ForceStop(string appId)
        {
            await RunShellCommand($"am force-stop {appId}");
        }

        /// <summary>
        /// Starts the given app by running the unity player activity.
        /// </summary>
        /// <param name="appId">The app to start</param>
        public async Task RunUnityPlayerActivity(string appId)
        {
            await RunShellCommand($"am start {appId}/com.unity3d.player.UnityPlayerActivity");
        }

        public async Task InstallApp(string apkPath)
        {
            await RunCommand($"install {apkPath.EscapeProc()} --no-streaming");
>>>>>>> 13bc113a
        }

        public async Task CreateDirectory(string path)
        {
            await RunShellCommand($"mkdir -p {path.WithForwardSlashes().EscapeBash()}");
        }

        public async Task Move(string from, string to)
        {
            await RunShellCommand(
                $"mv {from.WithForwardSlashes().EscapeBash()} {to.WithForwardSlashes().EscapeBash()}");
        }

        public async Task DeleteFile(string path)
        {
            await RunShellCommand($"rm -f {path.WithForwardSlashes().EscapeBash()}");
        }

        public async Task RemoveDirectory(string path)
        {
            await RunShellCommand($"rm -rf {path.WithForwardSlashes().EscapeBash()}");
        }

        public async Task CopyFile(string path, string destination)
        {
            await RunShellCommand(
                $"cp {path.WithForwardSlashes().EscapeBash()} {destination.WithForwardSlashes().EscapeBash()}");
        }

        /// <summary>
        /// Copies multiple files all at once using && and one single adb shell call.
        /// This makes copying files much faster, but lumps all of the errors together into one, i.e. if one file fails they all fail.
        /// For mod installs, this is fine, because the existence of the files copied by the mod is verified way earlier when it is loaded
        /// </summary>
        /// <param name="paths">The paths to copy. Key is from, Value is to</param>
        public async Task CopyFiles(List<KeyValuePair<string, string>> paths)
        {
            List<string> commands = new();

            foreach (KeyValuePair<string, string> path in paths)
            {
                commands.Add($"cp {path.Key.WithForwardSlashes().EscapeBash()} {path.Value.WithForwardSlashes().EscapeBash()}");
            }

            await RunShellCommands(commands);
        }

        /// <summary>
        /// Creates multiple directories using one ADB command.
        /// Faster for quickly creating numbers of directories.
        /// </summary>
        /// <param name="paths">Paths of the directories to create</param>
        public async Task CreateDirectories(List<string> paths)
        {
            List<string> commands = new();
            foreach (string path in paths)
            {
                commands.Add($"mkdir -p {path.WithForwardSlashes().EscapeBash()}");
            }

            await RunShellCommands(commands);
        }

        /// <summary>
        /// Runs chmod on the given paths.
        /// </summary>
        /// <param name="paths">Paths to chmod</param>
        /// <param name="permissions">The permissions to assign to each file</param>
        public async Task Chmod(List<string> paths, string permissions)
        {
            List<string> commands = new();
            foreach (string path in paths)
            {
                Log.Verbose($"Ran Chmod on {path} with {permissions}");
                commands.Add($"chmod {permissions} {path.WithForwardSlashes().EscapeBash()}");
            }

            await RunShellCommands(commands);
        }

        /// <summary>
        /// Deletes multiple files in one ADB command.
        /// Faster for quickly removing lots of files.
        /// </summary>
        /// <param name="paths">Paths of the files to delete</param>
        /// <returns></returns>
        public async Task DeleteFiles(List<string> paths)
        {
            List<string> commands = new();
            foreach(string path in paths)
            {
                commands.Add($"rm -f {path.WithForwardSlashes().EscapeBash()}");
            }
            try
            {
                await RunShellCommands(commands);
            }
            catch(Exception ex)
            {
                if(ex.ToString().Contains("BeatTogether.cfg"))
                {
                    Log.Warning("[ MFix ] Threw error about BeatTogether.cfg.Handled.");
                }
                else throw ex;
            }
        }

        public async Task ExtractArchive(string path, string outputFolder)
        {
            await CreateDirectory(outputFolder);
            await RunShellCommand($"unzip {path.WithForwardSlashes().EscapeBash()} -o -d {outputFolder.WithForwardSlashes().EscapeBash()}");
        }

        public async Task<List<string>> ListDirectoryFiles(string path, bool onlyFileName = false)
        {
            ProcessOutput output = await RunShellCommand($"ls -p {path.WithForwardSlashes().EscapeBash()}", 1);
            string filesNonSplit = output.StandardOutput;

            // Exit code 1 is only allowed if it is returned with no files, as this is what the LS command returns
            if(filesNonSplit.Trim().Length != 0 && output.ExitCode != 0)
            {
                throw new AdbException(output.AllOutput);
            }

            return ParsePaths(filesNonSplit, path, onlyFileName, false);
        }

        public async Task<List<string>> ListDirectoryFolders(string path, bool onlyFolderName = false)
        {
            ProcessOutput output = await RunShellCommand($"ls -p {path.WithForwardSlashes().EscapeBash()}", 1);
            string foldersNonSplit = output.StandardOutput;

            // Exit code 1 is only allowed if it is returned with no folders, as this is what the LS command returns
            if(foldersNonSplit.Trim().Length != 0 && output.ExitCode != 0)
            {
                throw new AdbException(output.AllOutput);
            }

            return ParsePaths(foldersNonSplit, path, onlyFolderName, true);
        }

        public async Task KillServer()
        {
            await RunCommand("kill-server");
        }

        private static List<string> ParsePaths(string str, string path, bool onlyNames, bool directories)
        {
            // Remove unnecessary padding that ADB adds to get purely the paths
            string[] rawPaths = str.Split("\n");
            List<string> parsedPaths = new();
            for(int i = 0; i < rawPaths.Length - 1; i++)
            {
                string currentPath = rawPaths[i].Replace("\r", "");
                if(currentPath[^1] == ':') // Directories within this one that aren't the first index lead to this
                {
                    break;
                }

                // The directory listing passed to this method should be that from "ls -p"
                // This means that directories will end with a / and files will never end with a /
                if (currentPath.EndsWith("/"))
                {
                    // If only looking for files, and our path ends with a /, it must be a folder, so we skip it
                    if (!directories)
                    {
                        continue;
                    }
                }
                else
                {
                    // If only looking for directories, and our path doesn't end with a /, it must be a file, so we skip it
                    if (directories)
                    {
                        continue;
                    }
                }

                if (onlyNames)
                {
                    parsedPaths.Add(currentPath);
                }
                else
                {
                    parsedPaths.Add(Path.Combine(path, currentPath));
                }
            }

            return parsedPaths;
        }

        /// <summary>
        /// Starts an ADB log, saved to logFile as the logs are received
        /// </summary>
        /// <param name="logFile">The file to save the log to. Will be overwritten if it exists</param>
        public async Task StartLogging(string logFile)
        {
            if(_adbPath == null)
            {
                await PrepareAdbPath();
            }
            Debug.Assert(_adbPath != null);

            TextWriter outputWriter = new StreamWriter(File.OpenWrite(logFile));

            // We can't just use RunCommand, that would be very inefficient as we'd store the whole log in memory before saving
            // Instead, we redirect the standard output to the file as it is written
            _logcatProcess = new Process();
            ProcessStartInfo startInfo = _logcatProcess.StartInfo;
            startInfo.FileName = _adbPath;
            startInfo.Arguments = "logcat";
            startInfo.RedirectStandardOutput = true;
            startInfo.UseShellExecute = false;
            startInfo.CreateNoWindow = true;

            _logcatProcess.EnableRaisingEvents = true;

            _logcatProcess.OutputDataReceived += (_, args) =>
            {
                // Sometimes ADB attempts to send data after the process exists for whatever reason, so we need to handle that
                try
                {
                    if(args.Data != null) { outputWriter.WriteLine(args.Data); }
                }
                catch(ObjectDisposedException)
                {
                    Log.Debug("ADB attempted to send data after it was closed");
                }
            };

            _logcatProcess.Start();
            _logcatProcess.BeginOutputReadLine();

            _logcatProcess.Exited += (_, args) =>
            {
                outputWriter.Close();
                StoppedLogging?.Invoke(this, args); // Used to tell the UI to change back to normal instead of "Stop ADB log"
            };
        }

        /// <summary>
        /// Stops the currently running logcat, if there is one
        /// </summary>
        public void StopLogging()
        {
            _logcatProcess?.Kill();
        }

        /// <summary>
        /// Finds if a file with the given path exists
        /// </summary>
        /// <param name="path">File to find if exists</param>
        /// <returns>True if the file exists, false otherwise</returns>
        /// <exception cref="InvalidOperationException">If the given path did not contain a directory name</exception>
        public async Task<bool> FileExists(string path)
        {
            string? dirName = Path.GetDirectoryName(path);
            if (dirName is null)
            {
                throw new InvalidOperationException("Attempted to find if a file without a directory name exists");
            }

            List<string> directoryFiles = await ListDirectoryFiles(dirName, true);
            return directoryFiles.Contains(Path.GetFileName(path));
        }
    }
}<|MERGE_RESOLUTION|>--- conflicted
+++ resolved
@@ -69,6 +69,8 @@
         private string? _adbPath;
         private Process? _logcatProcess;
 
+        private const string BridgeVersionRegex = @"Debug Bridge version (\S+)";
+
         public AndroidDebugBridge(ExternalFilesDownloader filesDownloader, Func<DisconnectionType, Task> onDisconnect)
         {
             _filesDownloader = filesDownloader;
@@ -84,56 +86,32 @@
             {
                 Log.Information("Preparing adb...");
                 var output = await ProcessUtil.InvokeAndCaptureOutput(_adbExecutableName, "version");
-                Log.Information(output.AllOutput);
+                Log.Debug(output.AllOutput);
                 // If the ADB EXE is already on PATH, we can just use that
-                string? bridgeVersion = null, version = null;
-
-                {
-                    string pattern = @"Debug Bridge version (\S+)";
-
-                    Match match = Regex.Match(output.AllOutput, pattern);
-                    if(match.Success)
-                    {
-                        Group g = match.Groups[1];
-                        bridgeVersion = g.ToString();
-                    }
-                }
-
-               /* {
-                    string pattern = @"Version (\S+)";
-
-                    Match match = Regex.Match(output.AllOutput, pattern);
-                    if(match.Success)
-                    {
-                        Group g = match.Groups[0];
-                        version = g.ToString();
-                    }
-                }*/
-
-                if(bridgeVersion != null/* && version != null*/)
-                {
-               
-                    var bridgeVersionSplited = bridgeVersion.Trim().Split(".");
-                    if(int.Parse(bridgeVersionSplited[0]) > 1 ||
-                        (int.Parse(bridgeVersionSplited[0]) == 1 &&
-                        int.Parse(bridgeVersionSplited[2]) > 32))
+                
+                Match match = Regex.Match(output.AllOutput, BridgeVersionRegex);
+                if (match.Success)
+                {
+                    var bridgeVersion = match.Groups[1].ToString();
+                    var version = bridgeVersion.Trim().Split(".");
+                    if (int.Parse(version[0]) > 1 || (int.Parse(version[0]) == 1 && int.Parse(version[2]) > 32))
                     {
                         _adbPath = _adbExecutableName;
-                        Log.Information($"Located ADB install on PATH. Version: {bridgeVersion} {version}");
+                        Log.Information("Located ADB install on PATH. Version: {Version}", bridgeVersion);
                     }
                     else
                     {
-                         Log.Information($"Located outdated ADB install on PATH. Version: {bridgeVersion} {version}. Downloading...");
+                         Log.Warning("Located outdated ADB install on PATH. Version: {Version}. Downloading...", bridgeVersion);
                         _adbPath = await _filesDownloader.GetFileLocation(ExternalFileType.PlatformTools);
                     }
                 }
                 else
                 {
-                    Log.Information($"Failed to detect adb version. Downloading...");
+                    Log.Warning($"Failed to detect adb version. Downloading...");
                     _adbPath = await _filesDownloader.GetFileLocation(ExternalFileType.PlatformTools);
                 }
             }
-            catch(Win32Exception) // Thrown if the file we attempted to execute does not exist (on mac & linux as well, despite saying Win32)
+            catch (Win32Exception) // Thrown if the file we attempted to execute does not exist (on mac & linux as well, despite saying Win32)
             {
                 // Otherwise, we download the tool and make it executable (only necessary on mac & linux)
                 _adbPath = await _filesDownloader.GetFileLocation(ExternalFileType.PlatformTools); // Download ADB if it hasn't been already
@@ -169,12 +147,12 @@
 
                 // Command execution was a success if the exit code was zero or an allowed exit code
                 // -1073740940 is always allowed as some ADB installations return it randomly, even when commands are successful.
-                if(output.ExitCode == 0 || allowedExitCodes.Contains(output.ExitCode) || output.ExitCode == -1073740940) { return output; }
+                if (output.ExitCode == 0 || allowedExitCodes.Contains(output.ExitCode) || output.ExitCode == -1073740940) { return output; }
 
                 string allOutput = output.StandardOutput + output.ErrorOutput;
 
                 // We repeatedly prompt the user to plug in their quest if it is not plugged in, or the device is offline, or if there are multiple devices
-                if(allOutput.Contains("no devices/emulators found"))
+                if (allOutput.Contains("no devices/emulators found"))
                 {
                     await _onDisconnect(DisconnectionType.NoDevice);
                 }
@@ -182,19 +160,11 @@
                 {
                     await _onDisconnect(DisconnectionType.DeviceOffline);
                 }
-<<<<<<< HEAD
-                else if(allOutput.Contains("multiple devices") || output.ErrorOutput.Contains("more than one device/emulator"))
+                else if (allOutput.Contains("multiple devices") || output.ErrorOutput.Contains("more than one device/emulator"))
                 {
                     await _onDisconnect(DisconnectionType.MultipleDevices);
                 }
-                else if(allOutput.Contains("unauthorized"))
-=======
-                else if (allOutput.Contains("multiple devices") || output.ErrorOutput.Contains("more than one device/emulator"))
-                {
-                    await _onDisconnect(DisconnectionType.MultipleDevices);
-                }
                 else if (allOutput.Contains("unauthorized"))
->>>>>>> 13bc113a
                 {
                     await _onDisconnect(DisconnectionType.Unauthorized);
                 }
@@ -286,18 +256,6 @@
             return (await ListPackages()).Where(packageId => !DefaultPackagePrefixes.Any(packageId.StartsWith)).ToList();
         }
 
-<<<<<<< HEAD
-        public async Task InstallApp(string apkPath, bool noStreaming)
-        {
-            if (noStreaming)
-            {
-                await RunCommand($"install {apkPath.EscapeProc()} --no-streaming");
-            }
-            else
-            {
-                await RunCommand($"install {apkPath.EscapeProc()}");
-            }
-=======
         /// <summary>
         /// Kills all activities relating to an app.
         /// </summary>
@@ -316,10 +274,16 @@
             await RunShellCommand($"am start {appId}/com.unity3d.player.UnityPlayerActivity");
         }
 
-        public async Task InstallApp(string apkPath)
-        {
-            await RunCommand($"install {apkPath.EscapeProc()} --no-streaming");
->>>>>>> 13bc113a
+        public async Task InstallApp(string apkPath, bool noStreaming = true)
+        {
+            if (noStreaming)
+            {
+                await RunCommand($"install {apkPath.EscapeProc()} --no-streaming");
+            }
+            else
+            {
+                await RunCommand($"install {apkPath.EscapeProc()}");
+            }
         }
 
         public async Task CreateDirectory(string path)
@@ -409,7 +373,7 @@
         public async Task DeleteFiles(List<string> paths)
         {
             List<string> commands = new();
-            foreach(string path in paths)
+            foreach (string path in paths)
             {
                 commands.Add($"rm -f {path.WithForwardSlashes().EscapeBash()}");
             }
@@ -417,7 +381,7 @@
             {
                 await RunShellCommands(commands);
             }
-            catch(Exception ex)
+            catch (Exception ex)
             {
                 if(ex.ToString().Contains("BeatTogether.cfg"))
                 {
@@ -439,7 +403,7 @@
             string filesNonSplit = output.StandardOutput;
 
             // Exit code 1 is only allowed if it is returned with no files, as this is what the LS command returns
-            if(filesNonSplit.Trim().Length != 0 && output.ExitCode != 0)
+            if (filesNonSplit.Trim().Length != 0 && output.ExitCode != 0)
             {
                 throw new AdbException(output.AllOutput);
             }
@@ -453,7 +417,7 @@
             string foldersNonSplit = output.StandardOutput;
 
             // Exit code 1 is only allowed if it is returned with no folders, as this is what the LS command returns
-            if(foldersNonSplit.Trim().Length != 0 && output.ExitCode != 0)
+            if (foldersNonSplit.Trim().Length != 0 && output.ExitCode != 0)
             {
                 throw new AdbException(output.AllOutput);
             }
@@ -471,10 +435,10 @@
             // Remove unnecessary padding that ADB adds to get purely the paths
             string[] rawPaths = str.Split("\n");
             List<string> parsedPaths = new();
-            for(int i = 0; i < rawPaths.Length - 1; i++)
+            for (int i = 0; i < rawPaths.Length - 1; i++)
             {
                 string currentPath = rawPaths[i].Replace("\r", "");
-                if(currentPath[^1] == ':') // Directories within this one that aren't the first index lead to this
+                if (currentPath[^1] == ':') // Directories within this one that aren't the first index lead to this
                 {
                     break;
                 }
@@ -517,7 +481,7 @@
         /// <param name="logFile">The file to save the log to. Will be overwritten if it exists</param>
         public async Task StartLogging(string logFile)
         {
-            if(_adbPath == null)
+            if (_adbPath == null)
             {
                 await PrepareAdbPath();
             }
@@ -542,9 +506,9 @@
                 // Sometimes ADB attempts to send data after the process exists for whatever reason, so we need to handle that
                 try
                 {
-                    if(args.Data != null) { outputWriter.WriteLine(args.Data); }
-                }
-                catch(ObjectDisposedException)
+                    if (args.Data != null) { outputWriter.WriteLine(args.Data); }
+                }
+                catch (ObjectDisposedException)
                 {
                     Log.Debug("ADB attempted to send data after it was closed");
                 }
