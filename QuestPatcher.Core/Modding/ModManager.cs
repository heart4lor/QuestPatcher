﻿using System;
using System.Collections.Generic;
using System.Collections.ObjectModel;
using System.IO;
using System.Text.Json;
using System.Text.Json.Serialization;
using System.Threading.Tasks;
using QuestPatcher.Core.Models;
using Serilog;

namespace QuestPatcher.Core.Modding
{
    /// <summary>
    /// Oversees the installation, uninstallation and storage of mods.
    /// </summary>
    public class ModManager
    {
        /// <summary>
        /// The currently loaded mods.
        /// </summary>
        public ObservableCollection<IMod> Mods { get; } = new();

        /// <summary>
        /// The currently loaded libraries.
        /// </summary>
        public ObservableCollection<IMod> Libraries { get; } = new();

        /// <summary>
        /// All mods and libraries.
        /// </summary>
        public List<IMod> AllMods => _modConfig?.Mods ?? EmptyModList;
        private static readonly List<IMod> EmptyModList = new();

        /// <summary>
        /// Path where QuestLoader mod files reside.
        /// </summary>
        public string ModsPath => $"/sdcard/Android/data/{_config.AppId}/files/mods/";

        /// <summary>
        /// Path where QuestLoader library files reside.
        /// </summary>
        public string LibsPath => $"/sdcard/Android/data/{_config.AppId}/files/libs/";

        /// <summary>
        /// Path where Scotland2 late mods reside.
        /// </summary>
        public string Sl2LateModsPath => $"/sdcard/ModData/{_config.AppId}/Modloader/mods/";

        /// <summary>
        /// Path where Scotland2 early mods reside.
        /// </summary>
        public string Sl2EarlyModsPath => $"/sdcard/ModData/{_config.AppId}/Modloader/early_mods/";

        /// <summary>
        /// Path where Scotland2 library files reside.
        /// </summary>
        public string Sl2LibsPath => $"/sdcard/ModData/{_config.AppId}/Modloader/libs/";

        /// <summary>
        /// Path where mods are extracted. A subdirectory should be created for each mod ID that needs extraction.
        /// </summary>
        public string ModsExtractPath => $"/sdcard/QuestPatcher/{_config.AppId}/installedMods/";

        /// <summary>
        /// The path to the config file where mod data is stored.
        /// </summary>
        private string ConfigPath => $"/sdcard/QuestPatcher/{_config.AppId}/modsStatus.json";

        private readonly Dictionary<string, IModProvider> _modProviders = new();
        private readonly ModConverter _modConverter = new();
        private readonly Config _config;
        private readonly AndroidDebugBridge _debugBridge;
        private readonly OtherFilesManager _otherFilesManager;
        private readonly JsonSerializerOptions _configSerializationOptions = new()
        {
            PropertyNamingPolicy = JsonNamingPolicy.CamelCase,
            DefaultIgnoreCondition = JsonIgnoreCondition.WhenWritingNull
        };

        private ModConfig? _modConfig;
        private bool _awaitingConfigSave;


        public ModManager(Config config, AndroidDebugBridge debugBridge, OtherFilesManager otherFilesManager)
        {
            _config = config;
            _debugBridge = debugBridge;
            _configSerializationOptions.Converters.Add(_modConverter);
            _otherFilesManager = otherFilesManager;
        }

        /// <summary>
        /// Registers a mod provider. The provider will then be called upon to load mods as necessary.
        /// </summary>
        /// <param name="provider">The provider to register.</param>
        /// <exception cref="ArgumentException">If the provider added used a file extension</exception>
        public void RegisterModProvider(IModProvider provider)
        {
            string extension = NormalizeFileExtension(provider.FileExtension);
            if (_modProviders.ContainsKey(extension))
            {
                throw new ArgumentException(
                    $"Attempted to add provider for extension {extension}, however a provider for this extension already existed");
            }

            if (provider is ConfigModProvider configProvider)
            {
                _modConverter.RegisterProvider(configProvider);
            }

            _modProviders[extension] = provider;
        }

        /// <summary>
        /// Attempts to parse the mod in a particular file.
        /// </summary>
        /// <param name="path">The path to the mod. File extension is important a this is used as an early check to see if a mod is valid.</param>
        /// <param name="overrideExtension">Can be used if the file extension of <see cref="path"/> does not match the mod type.</param>
        /// <returns>The parsed mod, or null if no provider could load a mod with the given path.</returns>
        public async Task<IMod?> TryParseMod(string path, string? overrideExtension = null)
        {
            string extension = NormalizeFileExtension(overrideExtension ?? Path.GetExtension(path));

            if (_modProviders.TryGetValue(extension, out var provider))
            {
                return await provider.LoadFromFile(path);
            }

            return null;
        }

        /// <summary>
        /// Deletes a mod, removing all mod files and uninstalling it if it was installed.
        /// </summary>
        /// <param name="mod">The mod to delete.</param>
        /// <exception cref="InstallationException">If uninstalling the mod failed, prior to removal.</exception>
        public async Task DeleteMod(IMod mod)
        {
            await mod.Provider.DeleteMod(mod);
        }

<<<<<<< HEAD
        public async Task DeleteAllMods()
        {
            Log.Warning("DELETING ALL MODS!");
            foreach (var mod in AllMods.ToArray())
            {
                // no need to uninstall it and check dependency, because we are deleting all mods anyways
                await DeleteMod(mod);
            }
            await SaveMods();
        }

=======
        /// <summary>
        /// Clears all mods from all providers.
        /// Can be useful if the currently selected app changes.
        /// </summary>
>>>>>>> cc11fc21
        public void Reset()
        {
            Mods.Clear();
            Libraries.Clear();
            _modConfig = null;
            foreach (var provider in _modProviders.Values)
            {
                provider.ClearMods();
            }

            _awaitingConfigSave = false;
        }

        /// <summary>
        /// Creates the directories where mod files are copied to.
        /// </summary>
        public async Task CreateModDirectories()
        {
            const string Permissions = "777";

            var modDirectories = new List<string> { ModsPath, LibsPath, Sl2LibsPath, Sl2EarlyModsPath, Sl2LateModsPath, ModsExtractPath };

            await _debugBridge.CreateDirectories(modDirectories);
            try
            {
                await _debugBridge.Chmod(modDirectories, Permissions);
            }
            catch (AdbException ex)
            {
                Log.Warning(ex, "Failed to chmod mod directories, they will be deleted and recreated, this will disable all QuestLoader mods.");
                var modsAndLibs = new List<string> { ModsPath, LibsPath };

                await _debugBridge.RemoveDirectory(ModsPath);
                await _debugBridge.RemoveDirectory(LibsPath);
                await _debugBridge.CreateDirectories(modsAndLibs);

                try
                {
                    await _debugBridge.Chmod(modsAndLibs, Permissions);
                }
                catch (AdbException ex2)
                {
                    Log.Error(ex2, "Failed to chmod mod directories on the second attempt! Mods will not load!");
                }
            }
        }

        /// <summary>
        /// Loads/registers the mods for the currently selected app.
        /// </summary>
        public async Task LoadModsForCurrentApp()
        {
            Log.Information("Loading mods . . .");
            await CreateModDirectories();

            // If a config file exists, we'll need to load our mods from it
            if (await _debugBridge.FileExists(ConfigPath))
            {
                Log.Debug("Loading mods from quest mod config");
                using TempFile configTemp = new();
                await _debugBridge.DownloadFile(ConfigPath, configTemp.Path);

                try
                {
                    await using Stream configStream = File.OpenRead(configTemp.Path);
                    var modConfig = await JsonSerializer.DeserializeAsync<ModConfig>(configStream, _configSerializationOptions);
                    if (modConfig != null)
                    {
                        modConfig.Mods.ForEach(ModLoadedCallback);
                        _modConfig = modConfig;
                        Log.Debug("{ModsCount} mods loaded", AllMods.Count);
                    }
                }
                catch (Exception ex)
                {
                    Log.Warning(ex, "Failed to load mods from quest config");
                }
            }
            else
            {
                Log.Debug("No mod status config found, attempting to load legacy mods");

                _modConfig = new();
                foreach (var provider in _modProviders.Values)
                {
                    await provider.LoadLegacyMods();
                }

                await SaveMods();
            }

            await UpdateModsStatus();
        }

        /// <summary>
        /// Checks every mod to see if it is installed.
        /// May be called after an operation that could affect the mod file directories, and so may change mod status.
        /// </summary>
        public async Task UpdateModsStatus()
        {
            Log.Information("Checking if mods are installed");
            foreach (var provider in _modProviders.Values)
            {
                await provider.LoadModsStatus();
            }
        }

        /// <summary>
        /// Saves the current registered mods that use a <see cref="ConfigModProvider"/> to the mod config file.
        /// </summary>
        public async Task SaveMods()
        {
            if (!_awaitingConfigSave)
            {
                return;
            }

            if (_modConfig is null)
            {
                Log.Warning("Could not save mods, mod config was null");
                return;
            }

            Log.Information("Saving {ModsCount} mods . . .", AllMods.Count);
            using TempFile configTemp = new();
            await using (Stream configStream = File.OpenWrite(configTemp.Path))
            {
                await JsonSerializer.SerializeAsync(configStream, _modConfig, _configSerializationOptions);
            }

            await _debugBridge.UploadFile(configTemp.Path, ConfigPath);
            _awaitingConfigSave = false;
        }

        /// <summary>
        /// Gets the path where a mod should be extracted to.
        /// </summary>
        /// <param name="id">The ID of the mod.</param>
        /// <returns>The full path to the extract location on the quest.</returns>
        internal string GetModExtractPath(string id)
        {
            return Path.Combine(ModsExtractPath, id);
        }

        /// <summary>
        /// Registers a mod with the mod manager.
        /// Should be called whenever a mod is loaded by a provider.
        /// </summary>
        /// <param name="mod">The mod to register.</param>
        internal void ModLoadedCallback(IMod mod)
        {
            (mod.IsLibrary ? Libraries : Mods).Add(mod);
            _modConfig?.Mods.Add(mod);
            foreach (var copyType in mod.FileCopyTypes)
            {
                _otherFilesManager.RegisterFileCopy(_config.AppId, copyType);
            }
            _awaitingConfigSave = true;
        }

        /// <summary>
        /// Unregisters a mod with the mod manager.
        /// Should be called whenever a mod is unloaded/deleted by a provider.
        /// </summary>
        /// <param name="mod">The mod to unregister.</param>
        internal void ModRemovedCallback(IMod mod)
        {
            (mod.IsLibrary ? Libraries : Mods).Remove(mod);
            foreach (var copyType in mod.FileCopyTypes)
            {
                _otherFilesManager.RemoveFileCopy(_config.AppId, copyType);
            }
            _modConfig?.Mods.Remove(mod);
            _awaitingConfigSave = true;
        }

        /// <summary>
        /// Makes a file extension lowercase and removes the leading period, if there is one.
        /// </summary>
        /// <param name="extension">The file extension to normalize.</param>
        /// <returns>The normalized file extension.</returns>
        private string NormalizeFileExtension(string extension)
        {
            string lower = extension.ToLower(); // Enforce lower case
            if (lower.StartsWith(".")) // Remove periods at the beginning
            {
                return lower.Substring(1);
            }
            return lower;
        }
    }
}<|MERGE_RESOLUTION|>--- conflicted
+++ resolved
@@ -138,8 +138,7 @@
         {
             await mod.Provider.DeleteMod(mod);
         }
-
-<<<<<<< HEAD
+        
         public async Task DeleteAllMods()
         {
             Log.Warning("DELETING ALL MODS!");
@@ -151,12 +150,10 @@
             await SaveMods();
         }
 
-=======
         /// <summary>
         /// Clears all mods from all providers.
         /// Can be useful if the currently selected app changes.
         /// </summary>
->>>>>>> cc11fc21
         public void Reset()
         {
             Mods.Clear();
