--- conflicted
+++ resolved
@@ -90,77 +90,6 @@
             return mod;
         }
 
-<<<<<<< HEAD
-        /// <summary>
-        /// Checks to see if upgrading from the installed version to the new version is safe.
-        /// i.e. this will throw an install exception if a mod depends on the older version being present.
-        /// If upgrading is safe, this will uninstall the currently installed version to prepare for the version upgrade
-        /// </summary>
-        /// <param name="currentlyInstalled">The installed version of the mod</param>
-        /// <param name="newVersion">The version of the mod to be upgraded to</param>
-        /// <returns>True if the mod had installed dependants, and thus needs to be immediately installed</returns>
-        private async Task<bool> PrepareVersionChange(QPMod currentlyInstalled, QPMod newVersion)
-        {
-            Debug.Assert(currentlyInstalled.Id == newVersion.Id);
-            Log.Information($"Attempting to upgrade {currentlyInstalled.Id} v{currentlyInstalled.Version} to {newVersion.Id} v{newVersion.Version}");
-
-            bool didFailToMatch = false;
-            StringBuilder errorBuilder = new();
-            errorBuilder.AppendLine($"无法将{currentlyInstalled.Id}升级至{newVersion.Version}：");
-            bool installedDependants = false;
-            foreach (QPMod mod in ModsById.Values)
-            {
-                if (!mod.IsInstalled)
-                {
-                    continue;
-                }
-
-                foreach (Dependency dependency in mod.Manifest.Dependencies)
-                {
-                    if (dependency.Id == currentlyInstalled.Id)
-                    {
-                        if (dependency.VersionRange.IsSatisfied(newVersion.Version))
-                        {
-                            installedDependants = true;
-                        }
-                        else
-                        {
-                            string errorLine = $"{mod.Id}依赖于{dependency.VersionRange}版本范围的{currentlyInstalled.Id}，然而正要安装的{currentlyInstalled.Id}在升级到{newVersion.Version}后将不再属于该范围，无法兼容{mod.Id}。 ";
-                            errorBuilder.AppendLine(errorLine);
-
-                            Log.Error(errorLine);
-                            didFailToMatch = true;
-                        }
-                    }
-                }
-            }
-
-            if (didFailToMatch)
-            {
-                throw new InstallationException(errorBuilder.ToString());
-            }
-            else
-            {
-                Log.Information($"Deleting old version of {newVersion.Id} to prepare for upgrade . . .");
-                await DeleteMod(currentlyInstalled);
-                return installedDependants;
-            }
-        }
-
-        private QPMod AssertQMod(IMod genericMod)
-        {
-            if (genericMod is QPMod mod)
-            {
-                return mod;
-            }
-            else
-            {
-                throw new InvalidOperationException("Passed non-qmod to qmod provider function");
-            }
-        }
-
-=======
->>>>>>> cc11fc21
         public override async Task DeleteMod(IMod genericMod)
         {
             var mod = AssertQMod(genericMod);
@@ -323,7 +252,7 @@
 
             bool didFailToMatch = false;
             StringBuilder errorBuilder = new();
-            errorBuilder.AppendLine($"Failed to upgrade installation of mod {currentlyInstalled.Id} to {newVersion.Version}: ");
+            errorBuilder.AppendLine($"无法将{currentlyInstalled.Id}升级至{newVersion.Version}：");
             bool installedDependants = false;
             foreach (var mod in ModsById.Values)
             {
@@ -342,7 +271,7 @@
                         }
                         else
                         {
-                            string errorLine = $"Dependency of mod {mod.Id} requires version range {dependency.VersionRange} of {currentlyInstalled.Id}, however the version of {currentlyInstalled.Id} being upgraded to ({newVersion.Version}) does not intersect this range";
+                            string errorLine = $"{mod.Id}依赖于{dependency.VersionRange}版本范围的{currentlyInstalled.Id}，然而正要安装的{currentlyInstalled.Id}在升级到{newVersion.Version}后将不再属于该范围，无法兼容{mod.Id}。 ";
                             errorBuilder.AppendLine(errorLine);
 
                             Log.Error(errorLine);
