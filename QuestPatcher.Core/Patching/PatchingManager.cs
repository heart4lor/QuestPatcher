--- conflicted
+++ resolved
@@ -17,15 +17,7 @@
 using QuestPatcher.Core.Modding;
 using QuestPatcher.Core.Models;
 using QuestPatcher.Zip;
-<<<<<<< HEAD
-using System.Net.Http;
-using System.Runtime.CompilerServices;
-using System.Net.Http.Json;
-using System.Text.Json;
-using SemVersion = SemanticVersioning.Version;
-=======
 using Serilog;
->>>>>>> cc11fc21
 
 namespace QuestPatcher.Core.Patching
 {
@@ -129,13 +121,7 @@
             var tempDownloadPath = new TempFile();
             try
             {
-<<<<<<< HEAD
-                await _filesDownloader.DownloadUrl($"{repoRoot}/versions/{correctVersion}.so", tempDownloadPath.Path, "libunity.so");
-=======
-                await _filesDownloader.DownloadUri(
-                    $"https://raw.githubusercontent.com/Lauriethefish/QuestUnstrippedUnity/main/versions/{correctVersion}.so",
-                    tempDownloadPath.Path, "libunity.so");
->>>>>>> cc11fc21
+                await _filesDownloader.DownloadUri($"{repoRoot}/versions/{correctVersion}.so", tempDownloadPath.Path, "libunity.so");
 
                 return tempDownloadPath;
             }
