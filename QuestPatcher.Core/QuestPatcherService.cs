--- conflicted
+++ resolved
@@ -30,13 +30,8 @@
 
         protected InfoDumper InfoDumper { get; }
 
-<<<<<<< HEAD
-        public Config Config => _configManager.GetOrLoadConfig();
-        
-=======
         protected Config Config => _configManager.GetOrLoadConfig();
 
->>>>>>> 13bc113a
         private readonly ConfigManager _configManager;
 
         public bool HasLoaded { get => _hasLoaded; private set { if (_hasLoaded != value) { _hasLoaded = value; NotifyPropertyChanged(); } } }
@@ -51,6 +46,7 @@
             Log.Logger = SetupLogging();
 
             Prompter = prompter;
+            //TODO Sky: move to better location
             Prompter.CheckUpdate();
             _configManager = new ConfigManager(SpecialFolders);
             _configManager.GetOrLoadConfig(); // Load the config file
@@ -133,18 +129,14 @@
             Log.Information("App is installed");
 
             MigrateOldFiles();
-<<<<<<< HEAD
+            
             CoreModUtils.Instance.PackageId = Config.AppId;
             await Task.WhenAll(CoreModUtils.Instance.RefreshCoreMods(), DownloadMirrorUtil.Instance.Refresh());
-            await PatchingManager.LoadInstalledApp();
-=======
-
             await InstallManager.LoadInstalledApp();
             if (InstallManager.InstalledApp!.ModLoader == Modloader.Scotland2)
             {
                 await PatchingManager.SaveScotland2(false); // Make sure that Scotland2 is saved to the right location
             }
->>>>>>> 13bc113a
             await ModManager.LoadModsForCurrentApp();
             HasLoaded = true;
         }
@@ -198,13 +190,6 @@
             }
         }
 
-        public async Task MicroQuickFix(string type)
-        {
-            if (type=="adb_kill_server") {
-                await DebugBridge.KillServer();
-            }
-        }
-
         /// <summary>
         /// Clears cached QuestPatcher files.
         /// This really shouldn't be necessary, but often fixes issues.
