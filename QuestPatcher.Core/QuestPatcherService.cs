<<<<<<< HEAD
﻿using QuestPatcher.Core.Modding;
using QuestPatcher.Core.Models;
using QuestPatcher.Core.Patching;
using QuestPatcher.Core.Utils;
using Serilog;
using Serilog.Core;
using System;
=======
﻿using System;
>>>>>>> cc11fc21
using System.ComponentModel;
using System.IO;
using System.Runtime.CompilerServices;
using System.Threading.Tasks;
using QuestPatcher.Core.Modding;
using QuestPatcher.Core.Models;
using QuestPatcher.Core.Patching;
using Serilog;
using Serilog.Core;

namespace QuestPatcher.Core
{
    /// <summary>
    /// The main class that manages most QuestPatcher services.
    /// Allows user prompts etc. to be abstracted through 
    /// </summary>
    public abstract class QuestPatcherService : INotifyPropertyChanged
    {
        protected SpecialFolders SpecialFolders { get; }
        protected PatchingManager PatchingManager { get; }
        protected ModManager ModManager { get; }
        protected AndroidDebugBridge DebugBridge { get; }
        protected ExternalFilesDownloader FilesDownloader { get; }
        protected OtherFilesManager OtherFilesManager { get; }

        protected InstallManager InstallManager { get; }
        protected IUserPrompter Prompter { get; }

        protected InfoDumper InfoDumper { get; }

        //TODO Sky: avoid making it public
        public Config Config => _configManager.GetOrLoadConfig();

        private readonly ConfigManager _configManager;

        public bool HasLoaded { get => _hasLoaded; private set { if (_hasLoaded != value) { _hasLoaded = value; NotifyPropertyChanged(); } } }
        private bool _hasLoaded;

        public event PropertyChangedEventHandler? PropertyChanged;

        protected QuestPatcherService(IUserPrompter prompter)
        {
            SpecialFolders = new SpecialFolders(); // Load QuestPatcher application folders

            Log.Logger = SetupLogging();

            Prompter = prompter;
            //TODO Sky: move to better location, move checking logic elsewhere and prompt update in prompter
            Prompter.CheckUpdate();
            _configManager = new ConfigManager(SpecialFolders);
            _configManager.GetOrLoadConfig(); // Load the config file
            FilesDownloader = new ExternalFilesDownloader(SpecialFolders);
            DebugBridge = new AndroidDebugBridge(FilesDownloader, OnAdbDisconnect);
            OtherFilesManager = new OtherFilesManager(Config, DebugBridge);
            ModManager = new ModManager(Config, DebugBridge, OtherFilesManager);
            InstallManager = new InstallManager(SpecialFolders, DebugBridge, Config, ExitApplication);
            ModManager.RegisterModProvider(new QModProvider(ModManager, Config, DebugBridge, FilesDownloader));
            PatchingManager = new PatchingManager(Config, DebugBridge, SpecialFolders, FilesDownloader, Prompter, ModManager, InstallManager);
            InfoDumper = new InfoDumper(SpecialFolders, DebugBridge, ModManager, _configManager, InstallManager);

            Log.Debug("QuestPatcherService constructed (QuestPatcher version {QuestPatcherVersion})", VersionUtil.QuestPatcherVersion);
        }

        private void NotifyPropertyChanged([CallerMemberName] string propertyName = "")
        {
            PropertyChanged?.Invoke(this, new PropertyChangedEventArgs(propertyName));
        }

        /// <summary>
        /// Sets up basic logging to the logs folder and the console.
        /// Also calls the subclass to allow inheritors to add extra logging options
        /// </summary>
        private Logger SetupLogging()
        {
            LoggerConfiguration configuration = new();
            SetLoggingOptions(configuration);
            return configuration.CreateLogger();
        }

        /// <summary>
        /// Adds extra logging options
        /// </summary>
        /// <param name="configuration">Logging configuration that will be used to create the logger</param>
        protected virtual void SetLoggingOptions(LoggerConfiguration configuration) { }

        /// <summary>
        /// Should exit the underlying application however the implementors see fit
        /// </summary>
        protected abstract void ExitApplication();

        /// <summary>
        /// Should be called upon application exit, cleans up temporary files.
        /// Note that this isn't called before Exit, since Exit just closes the underlying application, which should call this method.
        /// This is done to avoid a double call where we clean up, then exit is called, then the underlying application calls to clean up again.
        /// </summary>
        public void CleanUp()
        {
            Log.Debug("Closing QuestPatcher . . .");
            _configManager.SaveConfig();
            try
            {
                Directory.Delete(SpecialFolders.TempFolder, true);
            }
            catch (Exception)
            {
                Log.Warning("Failed to delete temporary directory");
            }
            Log.Debug("Goodbye!");
            Log.CloseAndFlush();
        }

        protected async Task RunStartup()
        {
            HasLoaded = false;
            Log.Information("Starting QuestPatcher . . .");

            if (!await DebugBridge.IsPackageInstalled(Config.AppId))
            {
                if (await Prompter.PromptAppNotInstalled())
                {
                    return; // New app ID selected - we will later reload
                }
                else
                {
                    ExitApplication();
                }
            }
            Log.Information("App is installed");

            MigrateOldFiles();
            
            CoreModUtils.Instance.PackageId = Config.AppId;
            await Task.WhenAll(CoreModUtils.Instance.RefreshCoreMods(), DownloadMirrorUtil.Instance.Refresh());
            await InstallManager.LoadInstalledApp();
            if (InstallManager.InstalledApp!.ModLoader == ModLoader.Scotland2)
            {
                await PatchingManager.SaveScotland2(false); // Make sure that Scotland2 is saved to the right location
            }
            await ModManager.LoadModsForCurrentApp();
            HasLoaded = true;
        }

        /// <summary>
        /// Migrates old mods and displays the migration prompt if there were mods to migrate.
        /// Also deletes the old platform-tools folder to save space, since this has now been moved.
        /// </summary>
        private void MigrateOldFiles()
        {
            Log.Information("Deleting old files. . .");
            try
            {
                string oldPlatformToolsPath = Path.Combine(SpecialFolders.DataFolder, "platform-tools");
                if (Directory.Exists(oldPlatformToolsPath))
                {
                    Directory.Delete(oldPlatformToolsPath, true);
                }

                string oldLogPath = Path.Combine(SpecialFolders.DataFolder, "log.log");
                string oldAdbLogPath = Path.Combine(SpecialFolders.DataFolder, "adb.log");
                string oldApkToolPath = Path.Combine(SpecialFolders.ToolsFolder, "apktool.jar");
                if (File.Exists(oldLogPath))
                {
                    File.Delete(oldLogPath);
                }
                if (File.Exists(oldAdbLogPath))
                {
                    File.Delete(oldAdbLogPath);
                }
                if (File.Exists(oldApkToolPath))
                {
                    File.Delete(oldApkToolPath);
                }
            }
            catch (Exception ex)
            {
                Log.Warning(ex, "Failed to delete QP1 files");
            }
        }

        /// <summary>
        /// Repeatedly called while ADB is disconnected until it connects again
        /// </summary>
        /// <param name="type">What caused the disconnection</param>
        private async Task OnAdbDisconnect(DisconnectionType type)
        {
            if (!await Prompter.PromptAdbDisconnect(type))
            {
                ExitApplication();
            }
        }

        /// <summary>
        /// Clears cached QuestPatcher files.
        /// This really shouldn't be necessary, but often fixes issues.
        /// The "partially extracted download" or "partially downloaded file" causing issues shouldn't be an issue with the new file download system, however this is here just in case it still is.
        /// </summary>
        public async Task QuickFix()
        {
            await DebugBridge.KillServer(); // Allow ADB to be deleted

            // Sometimes files fail to download so we clear them. This shouldn't happen anymore but I may as well add it to be on the safe side
            await FilesDownloader.ClearCache();
            await DebugBridge.PrepareAdbPath(); // Re-download ADB if necessary

            if (InstallManager.InstalledApp?.ModLoader == ModLoader.Scotland2)
            {
                // Force a reupload of sl2
                await PatchingManager.SaveScotland2(true);
            }
        }
    }
}<|MERGE_RESOLUTION|>--- conflicted
+++ resolved
@@ -1,14 +1,4 @@
-<<<<<<< HEAD
-﻿using QuestPatcher.Core.Modding;
-using QuestPatcher.Core.Models;
-using QuestPatcher.Core.Patching;
-using QuestPatcher.Core.Utils;
-using Serilog;
-using Serilog.Core;
 using System;
-=======
-﻿using System;
->>>>>>> cc11fc21
 using System.ComponentModel;
 using System.IO;
 using System.Runtime.CompilerServices;
@@ -16,6 +6,7 @@
 using QuestPatcher.Core.Modding;
 using QuestPatcher.Core.Models;
 using QuestPatcher.Core.Patching;
+using QuestPatcher.Core.Utils;
 using Serilog;
 using Serilog.Core;
 
@@ -84,6 +75,7 @@
         private Logger SetupLogging()
         {
             LoggerConfiguration configuration = new();
+
             SetLoggingOptions(configuration);
             return configuration.CreateLogger();
         }
