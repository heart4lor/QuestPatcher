﻿using Avalonia.Controls;
using Newtonsoft.Json.Linq;
using QuestPatcher.Core;
using QuestPatcher.Core.Models;
using QuestPatcher.Services;
using QuestPatcher.Views;
using System;
using System.Diagnostics;
using System.Net;
using System.Net.Http;
using System.Threading.Tasks;
using QuestPatcher.Utils;
using Version = SemanticVersioning.Version;

namespace QuestPatcher
{
    
    public class UIPrompter : IUserPrompter
    {
        private Window? _mainWindow;
        private Config? _config;
        private QuestPatcherUiService? _uiService;
        private SpecialFolders? _specialFolders;

        /// <summary>
        /// This exists instead of a constructor since the prompter must be immediately passed on QuestPatcherService's creation, so we initialise its members after the fact.
        /// Maybe there's a better workaround, but this works fine for now
        /// </summary>
        public void Init(Window mainWindow, Config config, QuestPatcherUiService uiService, SpecialFolders specialFolders)
        {
            _mainWindow = mainWindow;
            _config = config;
            _uiService = uiService;
            _specialFolders = specialFolders;
        }
        public async Task<bool> CheckUpdate()
        {
            try
            {
                JObject? res = null;
                using HttpClient client = new();
                client.DefaultRequestHeaders.Add("user-agent", "Mozilla/5.0 (Windows NT 10.0; Win64; x64) AppleWebKit/537.36 (KHTML, like Gecko) Chrome/97.0.4692.71 Safari/537.36");
                client.DefaultRequestHeaders.Add("accept", "application/json");
                try
                {
                    res = JObject.Parse(await client.GetStringAsync(@"https://beatmods.wgzeyu.com/githubapi/MicroCBer/QuestPatcher/latest"));
                }
                catch (Exception e)
                {
                    res = JObject.Parse(await client.GetStringAsync(@"https://api.github.com/repos/MicroCBer/QuestPatcher/releases/latest"));
                }
                
                var newest = res["tag_name"]?.ToString();
                if (newest == null) throw new Exception("Failed to check update.");

                var isLatest = Version.TryParse(newest, out var latest) && latest == VersionUtil.QuestPatcherVersion;
                
                if (!isLatest)
                {
                    DialogBuilder builder = new()
                    {
                        Title = "有更新！",
                        Text = $"**不更新软件，可能会遇到未知问题，强烈建议更新至最新版**\n" +
                        $"同时，非最新版本将不受支持且不保证没有安全问题\n\n" +
                        $"您的版本 - v{VersionUtil.QuestPatcherVersion}\n" +
                        $"最新版本 - v{latest?.ToString() ?? newest}",
                        HideOkButton = true,
                        HideCancelButton = true
                    };
                    builder.WithButtons(
                        new ButtonInfo
                         {
                             Text = "进入QP教程",
                             CloseDialogue = true,
                             ReturnValue = true,
                             OnClick = () => Util.OpenWebpage("https://bs.wgzeyu.com/oq-guide-qp/#install_qp")
                         }, 
                        new ButtonInfo
                        {
                            Text = "进入网盘下载",
                            CloseDialogue = true,
                            ReturnValue = true,
                            OnClick = () => Util.OpenWebpage("http://share.wgzeyu.vip/?Ly8lRTUlQjclQTUlRTUlODUlQjclRUYlQkMlODglRTUlQTYlODJNb2QlRTUlQUUlODklRTglQTMlODUlRTUlOTklQTglRTMlODAlODElRTglQjAlQjElRTklOUQlQTIlRTclQkMlOTYlRTglQkUlOTElRTUlOTklQTglRTclQUQlODlCUyVFNyU5QiVCOCVFNSU4NSVCMyVFOCVCRCVBRiVFNCVCQiVCNiVFRiVCQyU4OS8=")
                        },
                        new ButtonInfo
                        {
                            Text = "进入GitHub下载",
                            CloseDialogue = true,
                            ReturnValue = true,
                            OnClick = () => Util.OpenWebpage("https://github.com/MicroCBer/QuestPatcher/releases/latest")
                        });

                    await builder.OpenDialogue(_mainWindow);
                }
                return true;
            }
            catch (Exception ex)
            {
                DialogBuilder builder = new()
                {
                    Title = "检查更新失败"+ex,
                    Text = "请手动检查更新",
                    HideOkButton = true
                };
                builder.WithButtons(
                    new ButtonInfo
                    {
                        Text = "进入QP教程",
                        CloseDialogue = true,
                        ReturnValue = true,
                        OnClick = () => Util.OpenWebpage("https://bs.wgzeyu.com/oq-guide-qp/#install_qp")
                    }, 
                    new ButtonInfo
                    {
                        Text = "进入网盘下载",
                        CloseDialogue = true,
                        ReturnValue = true,
                        OnClick = () => Util.OpenWebpage("http://share.wgzeyu.vip/?Ly8lRTUlQjclQTUlRTUlODUlQjclRUYlQkMlODglRTUlQTYlODJNb2QlRTUlQUUlODklRTglQTMlODUlRTUlOTklQTglRTMlODAlODElRTglQjAlQjElRTklOUQlQTIlRTclQkMlOTYlRTglQkUlOTElRTUlOTklQTglRTclQUQlODlCUyVFNyU5QiVCOCVFNSU4NSVCMyVFOCVCRCVBRiVFNCVCQiVCNiVFRiVCQyU4OS8=")
                    },
                    new ButtonInfo
                    {
                        Text = "进入GitHub下载",
                        CloseDialogue = true,
                        ReturnValue = true,
                        OnClick = () => Util.OpenWebpage("https://github.com/MicroCBer/QuestPatcher/releases/latest")
                    });

                await builder.OpenDialogue(_mainWindow);
                return false; 
            }
        }
        
        public Task<bool> PromptAppNotInstalled()
        {
            Debug.Assert(_config != null);

            DialogBuilder builder = new()
            {
                Title = "应用未安装",
                Text = $"所选择的APP - {_config.AppId} - 没有在你的Quest2上安装",
                HideOkButton = true
            };
            builder.WithButtons(
                new ButtonInfo
                {
                    Text = "切换APP",
                    CloseDialogue = true,
                    ReturnValue = true,
                    OnClick = async () =>
                    {
                        Debug.Assert(_uiService != null);
                        await _uiService.OpenChangeAppMenu(true);
                    }
                }
            );

            return builder.OpenDialogue(_mainWindow);
        }

        public Task<bool> PromptAdbDisconnect(DisconnectionType type)
        {
            DialogBuilder builder = new();
            builder.OkButton.Text = "重试";
            switch (type)
            {
                case DisconnectionType.NoDevice:
                    builder.Title = "Quest没有连接";
                    builder.Text = "QuestPatcher 无法检测到你的 Quest2.\n请检查你的 Quest2 是否插入了电脑, 并且是否已按照 SideQuest 安装说明设置开发人员模式。";
                    builder.WithButtons(
                        new ButtonInfo
                        {
                            Text = "BeatSaber新手教程",
                            OnClick = () => Util.OpenWebpage("https://bs.wgzeyu.com/oq-guide-qp/")
                        }
                    );
                    break;
                case DisconnectionType.DeviceOffline:
                    builder.Title = "设备离线";
                    builder.Text = "已检测到您的 Quest 处于离线状态。\n请尝试重新启动您的 Quest 和您的电脑";
                    break;
                case DisconnectionType.MultipleDevices:
                    builder.Title = "插入了多个设备";
                    builder.Text = "多台 Android 设备已连接到你的电脑。\n请拔掉除 Quest 以外的所有设备（并关闭 BlueStacks 等模拟器）";
                    builder.WithButtons(
                        new ButtonInfo
                        {
                            Text = "快速修复·断开所有设备的连接",
                            CloseDialogue = false,
                            OnClick = async () =>
                            {
                                await _uiService!.MicroQuickFix("adb_kill_server");
                                var builder2 = new DialogBuilder
                                {
                                    Title = "已经断开所有安卓设备的连接",
                                    Text = "请先重新连接你的Quest，然后重启QuestPatcher",
                                    HideCancelButton = true,
                                    HideOkButton = true
                                };
                                await builder2.OpenDialogue(_mainWindow);
                            }
                        }
                    );
                    break;
                case DisconnectionType.Unauthorized:
                    builder.Title = "设备未经授权";
                    builder.Text = "请在头显中允许此PC的连接（即使您之前已为 SideQuest 执行过此操作）";
                    break;
                default:
                    throw new NotImplementedException($"Variant {type} has no fallback/dialogue box");
            }

            return builder.OpenDialogue(_mainWindow);
        }
        
        public Task<bool> PromptFlatScreenWarning()
        {
            DialogBuilder builder = new()
            {
                Title = "禁用VR要求已启用",
                Text = "您在高级选项中禁用了VR要求，这可能会导致出现错误，例如启动游戏时无限加载"
            };
            builder.OkButton.Text = "仍然继续";

            return builder.OpenDialogue(_mainWindow);
        }

        public Task<bool> PromptUnstrippedUnityUnavailable()
        {
            DialogBuilder builder = new()
            {
                Title = "缺少libunity.so",
                Text = "你准备Mod的应用暂时还没有未剥离的libunity.so，" +
                        "这可能导致某些Mod不能正常运行，直到它被添加到索引中。" +
                        "请谨慎操作 - 如果你是从旧版升级上来，最好等待它更新再打Mod。"
            };
            builder.OkButton.Text = "仍然继续";

            return builder.OpenDialogue(_mainWindow);
        }

        public Task<bool> Prompt32Bit()
        {
            DialogBuilder builder = new()
            {
                Title = "32 bit APK",
                Text = "您尝试打补丁的应用程序是 32 位 (armeabi-v7a)。 QuestPatcher 支持 32 版本的 QuestLoader，但大多数库（如 beatsaber-hook）不支持，除非您使用非常旧的版本。" +
                        "这将使打补丁变得更加困难。"
            };
            builder.OkButton.Text = "仍然继续";

            return builder.OpenDialogue(_mainWindow);
        }

        public Task<bool> PromptUnknownModLoader()
        {
            DialogBuilder builder = new()
            {
<<<<<<< HEAD
                Title = "Patching Paused",
                Text = "APK 已修补，当您点击继续时将重新编译/重新安装。 按取消将立即停止补丁。"
            };
            builder.OkButton.Text = "继续";
            builder.WithButtons(new ButtonInfo
            {
                Text = "显示打好补丁的APK",
                OnClick = () =>
                {
                    Debug.Assert(_specialFolders != null);
                    Process.Start(new ProcessStartInfo
                    {
                        FileName = _specialFolders.PatchingFolder,
                        UseShellExecute = true,
                        Verb = "open"
                    });
                }
            });
=======
                Title = "Unknown Mod Loader Detected",
                Text = "The app you're attempting to patch contains a modloader that QuestPatcher doesn't recognise. QuestPatcher can attempt to replace this modloader with the one you have selected, but this may lead to a non-functional APK."
            };
            builder.OkButton.Text = "Continue Anyway";
>>>>>>> 13bc113a

            return builder.OpenDialogue(_mainWindow);
        }

        public Task PromptUpgradeFromOld()
        {
            DialogBuilder builder = new()
            {
                Title = "Upgrading from QuestPatcher 1",
                Text = "It looks as though you've previously used QuestPatcher 1.\n\n" +
                    "Note that your mods from QuestPatcher 1 will be removed - this is deliberate as QuestPatcher 2 reworks mod installing to allow toggling of mods! " +
                    "To get your mods back, just reinstall them.\n\n" +
                    "NOTE: All save data, custom maps and cosmetics will remain safe!",
                HideCancelButton = true
            };

            return builder.OpenDialogue(_mainWindow);
        }
    }
}<|MERGE_RESOLUTION|>--- conflicted
+++ resolved
@@ -6,7 +6,6 @@
 using QuestPatcher.Views;
 using System;
 using System.Diagnostics;
-using System.Net;
 using System.Net.Http;
 using System.Threading.Tasks;
 using QuestPatcher.Utils;
@@ -188,6 +187,7 @@
                             CloseDialogue = false,
                             OnClick = async () =>
                             {
+                                //TODO Sky: device prioritization from upstream
                                 await _uiService!.MicroQuickFix("adb_kill_server");
                                 var builder2 = new DialogBuilder
                                 {
@@ -255,31 +255,11 @@
         {
             DialogBuilder builder = new()
             {
-<<<<<<< HEAD
-                Title = "Patching Paused",
-                Text = "APK 已修补，当您点击继续时将重新编译/重新安装。 按取消将立即停止补丁。"
-            };
-            builder.OkButton.Text = "继续";
-            builder.WithButtons(new ButtonInfo
-            {
-                Text = "显示打好补丁的APK",
-                OnClick = () =>
-                {
-                    Debug.Assert(_specialFolders != null);
-                    Process.Start(new ProcessStartInfo
-                    {
-                        FileName = _specialFolders.PatchingFolder,
-                        UseShellExecute = true,
-                        Verb = "open"
-                    });
-                }
-            });
-=======
-                Title = "Unknown Mod Loader Detected",
+                Title = "检测到了位置Mod注入器",
+                //TODO: translate
                 Text = "The app you're attempting to patch contains a modloader that QuestPatcher doesn't recognise. QuestPatcher can attempt to replace this modloader with the one you have selected, but this may lead to a non-functional APK."
             };
-            builder.OkButton.Text = "Continue Anyway";
->>>>>>> 13bc113a
+            builder.OkButton.Text = "仍然继续";
 
             return builder.OpenDialogue(_mainWindow);
         }
