--- conflicted
+++ resolved
@@ -3,27 +3,20 @@
 using System.Diagnostics;
 using System.IO;
 using System.Linq;
+using System.Net;
 using System.Net.Http.Headers;
 using System.Threading.Tasks;
-<<<<<<< HEAD
-using System.Net;
-using QuestPatcher.Core.Utils;
-using QuestPatcher.Utils;
-using Serilog;
-=======
 using Avalonia.Controls;
 using Avalonia.Platform.Storage;
->>>>>>> cc11fc21
 using QuestPatcher.Core;
 using QuestPatcher.Core.Modding;
+using QuestPatcher.Core.Utils;
 using QuestPatcher.Models;
 using QuestPatcher.Services;
-<<<<<<< HEAD
-using Version = SemanticVersioning.Version;
-=======
+using QuestPatcher.Utils;
 using QuestPatcher.Views;
 using Serilog;
->>>>>>> cc11fc21
+using Version = SemanticVersioning.Version;
 
 namespace QuestPatcher
 {
@@ -40,16 +33,8 @@
         private readonly ExternalFilesDownloader _filesDownloader;
         private readonly OperationLocker _locker;
         private readonly QuestPatcherUiService _uiService;
-<<<<<<< HEAD
         private readonly SpecialFolders _specialFolders;
        
-        private readonly FileDialogFilter _modsFilter = new();
-
-        private Queue<FileImportInfo>? _currentImportQueue;
-
-        public BrowseImportManager(OtherFilesManager otherFilesManager, ModManager modManager, Window mainWindow, InstallManager installManager, OperationLocker locker, QuestPatcherUiService uiService ,SpecialFolders specialFolders)
-=======
-
         private readonly FilePickerFileType _modsFilter = new("Quest Mods")
         {
             Patterns = new List<string>() { "*.qmod" }
@@ -57,8 +42,7 @@
 
         private Queue<FileImportInfo>? _currentImportQueue;
 
-        public BrowseImportManager(OtherFilesManager otherFilesManager, ModManager modManager, Window mainWindow, InstallManager installManager, OperationLocker locker, QuestPatcherUiService uiService, ExternalFilesDownloader filesDownloader)
->>>>>>> cc11fc21
+        public BrowseImportManager(OtherFilesManager otherFilesManager, ModManager modManager, Window mainWindow, InstallManager installManager, OperationLocker locker, QuestPatcherUiService uiService, ExternalFilesDownloader filesDownloader ,SpecialFolders specialFolders)
         {
             _otherFilesManager = otherFilesManager;
             _modManager = modManager;
@@ -66,24 +50,18 @@
             _installManager = installManager;
             _locker = locker;
             _uiService = uiService;
-<<<<<<< HEAD
+            _filesDownloader = filesDownloader;
             _specialFolders = specialFolders;
-
-            _modsFilter.Name = "Quest Mods";
-            _modsFilter.Extensions.Add("qmod");
-        }
-
-        private static FileDialogFilter GetCosmeticFilter(FileCopyType copyType)
-        {
-            return new FileDialogFilter
-            {
-                Name = copyType.NamePlural,
-                Extensions = copyType.SupportedExtensions
+        }
+
+        private static FilePickerFileType GetCosmeticFilter(FileCopyType copyType)
+        {
+            return new FilePickerFileType(copyType.NamePlural)
+            {
+                Patterns = copyType.SupportedExtensions.Select(extension => $"*.{extension}").ToList()
             };
-=======
-            _filesDownloader = filesDownloader;
->>>>>>> cc11fc21
-        }
+        }
+        
         public async Task<bool> AskToInstallApk(bool deleteMods = false)
         {
             var dialog = new OpenFileDialog
@@ -109,7 +87,6 @@
                 return false;
             }
 
-<<<<<<< HEAD
             {
                 DialogBuilder builder1 = new()
                 {
@@ -207,16 +184,6 @@
 
             return false;
         }
-        private void AddAllCosmeticFilters(OpenFileDialog dialog)
-=======
-        private static FilePickerFileType GetCosmeticFilter(FileCopyType copyType)
->>>>>>> cc11fc21
-        {
-            return new FilePickerFileType(copyType.NamePlural)
-            {
-                Patterns = copyType.SupportedExtensions.Select(extension => $"*.{extension}").ToList()
-            };
-        }
 
         /// <summary>
         /// Opens a browse dialog for installing mods only.
@@ -404,30 +371,18 @@
 
             DialogBuilder builder = new()
             {
-<<<<<<< HEAD
                 Title = "导入失败",
-=======
-                Title = "Import Failed",
->>>>>>> cc11fc21
                 HideCancelButton = true
             };
 
             if (multiple)
             {
                 // Show the exceptions for multiple files in the logs to avoid a giagantic dialog
-<<<<<<< HEAD
                 builder.Text = "有多个文件安装失败，请检查日志确认详情。";
-                foreach (KeyValuePair<string, Exception> pair in failedFiles)
-                {
-                    Log.Error($"{Path.GetFileName(pair.Key)}安装失败：{pair.Value.Message}");
-                    Log.Debug($"Full error: {pair.Value}");
-=======
-                builder.Text = "Multiple files failed to install. Check logs for details about each";
                 foreach (var pair in failedFiles)
                 {
-                    Log.Error("Failed to install {FileName}: {Error}", Path.GetFileName(pair.Key), pair.Value.Message);
+                    Log.Error("{FileName} 安装失败：{Error}", Path.GetFileName(pair.Key), pair.Value.Message);
                     Log.Debug(pair.Value, "Full error");
->>>>>>> cc11fc21
                 }
             }
             else
@@ -554,19 +509,6 @@
 
             await builder.OpenDialogue(_mainWindow);
             return selectedType;
-        }
-        private async Task<bool> InstallMissingCoreMods(IList<CoreModUtils.CoreMod> mods) {
-            using var client = new WebClient();
-            //TODO Sky: use AttemptImportUri & FileDownloader from upstream
-            foreach(var mod in mods)
-            {
-                var modUrl = mod.DownloadUrl.ToString();
-                if (_uiService.Config.UseMirrorDownload) modUrl = await DownloadMirrorUtil.Instance.GetMirrorUrl(modUrl);
-                await client.DownloadFileTaskAsync(modUrl, _specialFolders.TempFolder + "/coremod_tmp.qmod");
-                await TryImportMod(_specialFolders.TempFolder + "/coremod_tmp.qmod", true,true);
-            }
-            await _modManager.SaveMods();
-            return true;
         }
         
         /**
@@ -686,17 +628,28 @@
             return false;
             
         }
+                
+        private async Task<bool> InstallMissingCoreMods(IList<CoreModUtils.CoreMod> mods) {
+            using var client = new WebClient();
+            //TODO Sky: use AttemptImportUri & FileDownloader from upstream
+            foreach(var mod in mods)
+            {
+                var modUrl = mod.DownloadUrl.ToString();
+                if (_uiService.Config.UseMirrorDownload) modUrl = await DownloadMirrorUtil.Instance.GetMirrorUrl(modUrl);
+                await client.DownloadFileTaskAsync(modUrl, _specialFolders.TempFolder + "/coremod_tmp.qmod");
+                await TryImportMod(new FileImportInfo(_specialFolders.TempFolder + "/coremod_tmp.qmod"), true,true);
+            }
+            await _modManager.SaveMods();
+            return true;
+        }
+        
         /// <summary>
         /// Imports then installs a mod.
         /// Will prompt to ask the user if they want to install the mod in the case that it is outdated
         /// </summary>
         /// <param name="importInfo">Information about the mod file to import.</param>
         /// <returns>Whether or not the file could be imported as a mod</returns>
-<<<<<<< HEAD
-        private async Task<bool> TryImportMod(string path, bool avoidCoremodCheck = false,bool ignoreWrongVersion=false)
-=======
-        private async Task<bool> TryImportMod(FileImportInfo importInfo)
->>>>>>> cc11fc21
+        private async Task<bool> TryImportMod(FileImportInfo importInfo, bool avoidCoremodCheck = false,bool ignoreWrongVersion=false)
         {
             if (!avoidCoremodCheck)
                 if (!await CheckCoreMods())
