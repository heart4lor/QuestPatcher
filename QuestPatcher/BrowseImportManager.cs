--- conflicted
+++ resolved
@@ -392,22 +392,14 @@
 
             var builder = new DialogBuilder
             {
-<<<<<<< HEAD
-                Title = "导入失败",
-=======
                 Title = Strings.BrowseImport_ImportFailed_Title,
->>>>>>> 7265c715
                 HideCancelButton = true
             };
 
             if (multiple)
             {
                 // Show the exceptions for multiple files in the logs to avoid a giagantic dialog
-<<<<<<< HEAD
-                builder.Text = "有多个文件安装失败，请检查日志确认详情。";
-=======
                 builder.Text = Strings.BrowseImport_ImportFailed_Multiple_Text;
->>>>>>> 7265c715
                 foreach (var pair in failedFiles)
                 {
                     Log.Error("{FileName} 安装失败：{Error}", Path.GetFileName(pair.Key), pair.Value.Message);
@@ -423,21 +415,12 @@
                 // Don't display the full stack trace for InstallationExceptions, since these are thrown by QP and are not bugs/issues
                 if (ex is InstallationException)
                 {
-<<<<<<< HEAD
-                    builder.Text = $"{Path.GetFileName(filePath)}安装失败：{exception.Message}";
-                }
-                else
-                {
-                    builder.Text = $"文件{Path.GetFileName(filePath)}安装失败";
-                    builder.WithException(exception);
-=======
                     builder.Text = String.Format(Strings.BrowseImport_ImportFailed_Single_Exception_Text, fileName, ex.Message);
                 }
                 else
                 {
                     builder.Text = String.Format(Strings.BrowseImport_ImportFailed_Single_Text, fileName);
                     builder.WithException(ex);
->>>>>>> 7265c715
                 }
                 Log.Error("Failed to install {FileName}: {Error}", fileName, ex.Message);
                 Log.Debug(ex, "Full Error");
@@ -580,16 +563,10 @@
 
             var builder = new DialogBuilder
             {
-<<<<<<< HEAD
-                Title = "多种导入选项",
-                Text = $"{Path.GetFileName(path)}可以作为多种不同类型的文件导入，请选择你想要安装的内容。",
-                HideOkButton = true
-=======
                 Title = Strings.BrowseImport_MultipleImport_Title,
                 Text = String.Format(Strings.BrowseImport_MultipleImport_Text, Path.GetFileName(path)),
                 HideOkButton = true,
                 HideCancelButton = true
->>>>>>> 7265c715
             };
 
             List<ButtonInfo> dialogButtons = new();
@@ -767,20 +744,11 @@
             {
                 var builder = new DialogBuilder
                 {
-<<<<<<< HEAD
-                    Title = "Mod注入器不匹配",
-                    Text = $"您正在安装的Mod需要 {mod.ModLoader} 注入器，但您的游戏是使用 {_installManager.InstalledApp?.ModLoader} 打的补丁。"
-                    + "\n您想使用所需的Mod注入器重新打补丁吗?"
-                };
-                builder.OkButton.Text = "重打补丁";
-                builder.CancelButton.Text = "不是现在";
-=======
                     Title = Strings.Mod_WrongModLoader_Title,
                     Text = String.Format(Strings.Mod_WrongModLoader_Text, mod.ModLoader, _installManager.InstalledApp?.ModLoader)
                 };
                 builder.OkButton.Text = Strings.Mod_WrongModLoader_Repatch;
                 builder.CancelButton.Text = Strings.Generic_NotNow;
->>>>>>> 7265c715
                 if (await builder.OpenDialogue(_mainWindow))
                 {
                     _uiService.OpenRepatchMenu(mod.ModLoader);
@@ -796,19 +764,11 @@
             {
                 var builder = new DialogBuilder
                 {
-<<<<<<< HEAD
-                    Title = "版本不匹配的Mod",
-                    Text = $"该Mod是为{mod.PackageVersion}版本的游戏开发的，然而你当前安装的游戏版本是{_installManager.InstalledApp.Version}。启用这个Mod可能会导致游戏崩溃，也可能不管用。"
-                };
-                builder.OkButton.Text = "立即启用";
-                builder.CancelButton.Text = "取消";
-=======
                     Title = Strings.Mod_OutdatedMod_Title,
                     Text = String.Format(Strings.Mod_OutdatedMod_Text, mod.PackageVersion, _installManager.InstalledApp.Version),
                 };
                 builder.OkButton.Text = Strings.Mod_OutdatedMod_EnableNow;
                 builder.CancelButton.Text = Strings.Generic_Cancel;
->>>>>>> 7265c715
 
                 if (!await builder.OpenDialogue(_mainWindow))
                 {
