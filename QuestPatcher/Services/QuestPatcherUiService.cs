﻿using Avalonia.Controls;
using Avalonia.Controls.ApplicationLifetimes;
using QuestPatcher.Models;
using QuestPatcher.ViewModels;
using QuestPatcher.Views;
using Serilog;
using Serilog.Events;
using System;
using System.ComponentModel;
using System.Diagnostics;
using System.IO;
using System.Threading.Tasks;
using QuestPatcher.ViewModels.Modding;
using QuestPatcher.Core;
<<<<<<< HEAD
using QuestPatcher.Core.Patching;
using QuestPatcher.Utils;
=======
using QuestPatcher.Core.Models;
>>>>>>> 13bc113a

namespace QuestPatcher.Services
{
    /// <summary>
    /// Implementation of QuestPatcherService that uses UI message boxes and creates the viewmodel for displaying in UI
    /// </summary>
    public class QuestPatcherUiService : QuestPatcherService
    {
        private readonly Window _mainWindow;

        private readonly IClassicDesktopStyleApplicationLifetime _appLifetime;

        private LoggingViewModel? _loggingViewModel;
        private OperationLocker? _operationLocker;
        private BrowseImportManager? _browseManager;
        private OtherItemsViewModel? _otherItemsView;
<<<<<<< HEAD
        private readonly ThemeManager _themeManager;
        private LoadedViewModel loadedView;
=======
        private PatchingViewModel? _patchingView;

        private readonly ThemeManager _themeManager;
>>>>>>> 13bc113a
        private bool _isShuttingDown;

        public QuestPatcherUiService(IClassicDesktopStyleApplicationLifetime appLifetime) : base(new UIPrompter())
        {
            _appLifetime = appLifetime;
            _themeManager = new ThemeManager(Config, SpecialFolders);

            _mainWindow = PrepareUi();

            _appLifetime.MainWindow = _mainWindow;
            UIPrompter prompter = (UIPrompter) Prompter;
            prompter.Init(_mainWindow, Config, this, SpecialFolders);

            _mainWindow.Opened += async (_, _) => await LoadAndHandleErrors();
            _mainWindow.Closing += OnMainWindowClosing;
        }

        private Window PrepareUi()
        {
            _loggingViewModel = new LoggingViewModel();
            MainWindow window = new();
            window.Width = 900;
            window.Height = 550;
            _operationLocker = new();
            _operationLocker.StartOperation(); // Still loading
<<<<<<< HEAD
            _browseManager = new(OtherFilesManager, ModManager, window, PatchingManager, _operationLocker, SpecialFolders, this);
            ProgressViewModel progressViewModel = new(_operationLocker, FilesDownloader);
            _otherItemsView = new OtherItemsViewModel(OtherFilesManager, window, _browseManager, _operationLocker, progressViewModel);
            loadedView = new LoadedViewModel(
                    new PatchingViewModel(Config, _operationLocker, PatchingManager, window, progressViewModel, FilesDownloader),
                    new ManageModsViewModel(ModManager, PatchingManager, window, _operationLocker, progressViewModel, _browseManager),
                    _loggingViewModel,
                    new ToolsViewModel(Config, progressViewModel, _operationLocker, window, SpecialFolders, PatchingManager, DebugBridge, this, InfoDumper,
                        _themeManager, _browseManager, ModManager),
=======
            _browseManager = new(OtherFilesManager, ModManager, window, InstallManager, _operationLocker, this);
            ProgressViewModel progressViewModel = new(_operationLocker, FilesDownloader);
            _otherItemsView = new OtherItemsViewModel(OtherFilesManager, window, _browseManager, _operationLocker, progressViewModel);
            _patchingView = new PatchingViewModel(Config, _operationLocker, PatchingManager, InstallManager, window, progressViewModel, FilesDownloader);

            MainWindowViewModel mainWindowViewModel = new(
                new LoadedViewModel(
                    _patchingView,
                    new ManageModsViewModel(ModManager, InstallManager, window, _operationLocker, progressViewModel, _browseManager),
                    _loggingViewModel,
                    new ToolsViewModel(Config, progressViewModel, _operationLocker, window, SpecialFolders, InstallManager, DebugBridge, this, InfoDumper,
                        _themeManager),
>>>>>>> 13bc113a
                    _otherItemsView,
                    Config,
                    InstallManager,
                    _browseManager
            );
            MainWindowViewModel mainWindowViewModel = new(
                loadedView,
                new LoadingViewModel(progressViewModel, _loggingViewModel, Config),
                this
            );
            window.DataContext = mainWindowViewModel;

            return window;
        }



        private async Task LoadAndHandleErrors()
        {
            Debug.Assert(_operationLocker != null); // Main window has been loaded, so this is assigned
            if(_operationLocker.IsFree) // Necessary since the operation may have started earlier if this is the first load. Otherwise, we need to start the operation on subsequent loads
            {
                _operationLocker.StartOperation();
            }

            try
            {
                await RunStartup();
                // Files are not loaded during startup, since we need to check ADB status first
                // So instead, we refresh the currently selected file copy after starting, if there is one
                _otherItemsView?.RefreshFiles();
            }
            catch(GameNotExistException)
            {
                DialogBuilder builder1 = new()
                {
                    Title = "尚未安装BeatSaber", Text = "请先安装正版BeatSaber！", HideCancelButton = true
                };
                builder1.OkButton.Text = "安装APK";
                if(await builder1.OpenDialogue(_mainWindow) && _browseManager != null)
                {
                    if(!await _browseManager!.AskToInstallApk())
                    {
                        ExitApplication();
                    }
                }
                else
                {
                    ExitApplication();
                }
            }
            catch(GameTooOldException)
            {
                DialogBuilder builder1 = new()
                {
                    Title = "旧版的BeatSaber！",
                    Text = "已安装的BeatSaber版本过于老旧\n" +
                           "QuestPatcher只支持1.16.4及以上版本，不支持远古版本。",
                    HideCancelButton = true
                };
                builder1.WithButtons(new ButtonInfo
                {
                    Text = "购买正版",
                    CloseDialogue = false,
                    OnClick = () => Util.OpenWebpage("https://www.oculus.com/experiences/quest/2448060205267927")
                }, new ButtonInfo
                {
                    Text = "卸载当前版本",
                    CloseDialogue = true,
                    OnClick = async () =>
                    {
                        await PatchingManager.Uninstall();
                    }
                });
                await builder1.OpenDialogue(_mainWindow);
                ExitApplication();
            }
            catch(GameIsCrackedException)
            {
                DialogBuilder builder1 = new()
                {
                    Title = "非原版BeatSaber！",
                    Text = "检测到已安装的BeatSaber版本可能存在异常，\n" +
                           "你安装的游戏有可能是盗版，QuestPatcher不兼容盗版，请支持正版！",
                    HideCancelButton = true
                };

                var button1 = new ButtonInfo
                {
                    Text = "为何不兼容盗版？",
                    CloseDialogue = false,
                    ReturnValue = false,
                    OnClick = () => Util.OpenWebpage("https://bs.wgzeyu.com/oq-guide-qp/#sbwc8866")
                };

                var button2 = new ButtonInfo
                {
                    Text = "如何购买正版？",
                    CloseDialogue = false,
                    ReturnValue = false,
                    OnClick = () => Util.OpenWebpage("https://bs.wgzeyu.com/buy/#bs_quest")
                };

                var button3 = new ButtonInfo
                {
                    Text = "卸载当前版本",
                    CloseDialogue = true,
                    ReturnValue = true,
                    OnClick = async () =>
                    {
                        await PatchingManager.Uninstall();
                    }
                };

                builder1.WithButtons(button1, button2, button3);
                await builder1.OpenDialogue(_mainWindow);
                ExitApplication();
            }
            catch(GameVersionParsingException)
            {
                DialogBuilder builder1 = new()
                {
                    Title = "无法识别游戏版本！",
                    Text = "已安装的BeatSaber版本号无法识别\n请降级BeatSaber或升级QuestPatcher"
                };
                builder1.OkButton.Text = "更换游戏版本";
                builder1.CancelButton.Text = "退出";
                builder1.WithButtons(new ButtonInfo{
                    Text = "降级教程",
                    CloseDialogue = false,
                    OnClick = () => Util.OpenWebpage("https://bs.wgzeyu.com/oq-guide-qp/#install_qp")
                    });
                if(await builder1.OpenDialogue(_mainWindow) && _browseManager != null)
                {
                    _operationLocker.FinishOperation();
                    if(!await _browseManager!.UninstallAndInstall())
                    {
                        ExitApplication();
                    }
                }
                else
                {
                    ExitApplication();
                }
            }
<<<<<<< HEAD
            catch(Exception ex)
            {
                DialogBuilder builder = new()
                {
                    Title = "出错了！",
                    Text = "加载的过程中出现了意料之外的错误！",
                    HideCancelButton = true
                };
                builder.WithException(ex);
                await builder.OpenDialogue(_mainWindow);
                Log.Error($"Exiting QuestPatcher due to unhandled load error: {ex}");
                ExitApplication();
            }
=======
>>>>>>> 13bc113a
            finally
            {
                _operationLocker.FinishOperation();
            }
        }

        private async void OnMainWindowClosing(object? sender, CancelEventArgs args)
        {
            Debug.Assert(_operationLocker != null);

            // Avoid showing this prompt if not in an operation, or if we are closing the window from exiting the application
            if(_operationLocker.IsFree || _isShuttingDown) return;

            // Closing while operations are in progress is a bad idea, so we warn the user
            // We must set this to true at first, even if the user might press OK later.
            // This is since the caller of the event will not wait for our async handler to finish
            args.Cancel = true;
            DialogBuilder builder = new()
            {
                Title = "操作仍在处理中！",
                Text = "QuestPatcher正在处理中。在处理完成前强行关闭可能会损坏你的游戏！"
            };
            builder.OkButton.Text = "强制关闭";

            // Now we can exit the application if the user decides to
            if(await builder.OpenDialogue(_mainWindow))
            {
                ExitApplication();
            }
        }

        /// <summary>
        /// Opens a menu which allows the user to change app ID
        /// </summary>
        public async Task OpenChangeAppMenu(bool quitIfNotSelected)
        {
<<<<<<< HEAD
            Config.AppId = "com.beatgames.beatsaber";
            DialogBuilder builder = new()
            {
                Title = "该改版无法Mod其他应用！",
                Text = "因为加了汉化，核心Mod安装等专对BeatSaber的功能，所以没有办法给其他游戏添加mod，属实抱歉~"
            };
            builder.OkButton.Text = "好的";
            builder.HideCancelButton = true;
            await builder.OpenDialogue(_mainWindow);
            if(quitIfNotSelected)
=======
            Window menuWindow = new SelectAppWindow();
            SelectAppWindowViewModel viewModel = new(menuWindow, Config.AppId);
            menuWindow.DataContext = viewModel;
            menuWindow.WindowStartupLocation = WindowStartupLocation.CenterOwner;

            Task windowCloseTask = menuWindow.ShowDialog(_mainWindow);

            viewModel.InstalledApps = await DebugBridge.ListNonDefaultPackages();

            await windowCloseTask;
            if (viewModel.SelectedApp == Config.AppId || !viewModel.DidConfirm)
            {
                if (quitIfNotSelected)
                {
                    ExitApplication();
                }
            }
            else
>>>>>>> 13bc113a
            {
                ExitApplication();
            }
        }

<<<<<<< HEAD
        public async Task Reload()
=======
        /// <summary>
        /// Opens a window that allows the user to change the modloader they have installed by re-patching their app.
        /// </summary>
        /// <param name="preferredModloader">The modloader that will be selected for patching by default. The user can change this.</param>
        public async void OpenRepatchMenu(Modloader? preferredModloader = null)
        {
            if (preferredModloader != null)
            {
                Config.PatchingOptions.ModLoader = (Modloader) preferredModloader;
            }

            Window menuWindow = new RepatchWindow();
            menuWindow.DataContext = new RepatchWindowViewModel(_patchingView!, Config, menuWindow);
            menuWindow.WindowStartupLocation = WindowStartupLocation.CenterOwner;
            await menuWindow.ShowDialog(_mainWindow);
        }

        private async Task Reload()
>>>>>>> 13bc113a
        {
            if(_loggingViewModel != null)
            {
                _loggingViewModel.LoggedText = ""; // Avoid confusing people by not showing existing logs
            }

            ModManager.Reset();
            InstallManager.ResetInstalledApp();
            await LoadAndHandleErrors();
        }

        protected override void SetLoggingOptions(LoggerConfiguration configuration)
        {
            configuration.MinimumLevel.Verbose()
                .WriteTo.File(Path.Combine(SpecialFolders.LogsFolder, "log.log"), LogEventLevel.Verbose, "[{Timestamp:yyyy-MM-dd HH:mm:ss} {Level:u3}] {Message:lj}{NewLine}{Exception}")
                .WriteTo.Console()
                .WriteTo.Sink(
                new StringDelegateSink(str =>
                {
                    if(_loggingViewModel != null)
                    {
                        _loggingViewModel.LoggedText += str + "\n";
                    }
                }),
                LogEventLevel.Information
            );
        }

        protected override void ExitApplication()
        {
            _isShuttingDown = true;
            _appLifetime.Shutdown();
        }
    }
}<|MERGE_RESOLUTION|>--- conflicted
+++ resolved
@@ -12,12 +12,9 @@
 using System.Threading.Tasks;
 using QuestPatcher.ViewModels.Modding;
 using QuestPatcher.Core;
-<<<<<<< HEAD
+using QuestPatcher.Core.Models;
 using QuestPatcher.Core.Patching;
 using QuestPatcher.Utils;
-=======
-using QuestPatcher.Core.Models;
->>>>>>> 13bc113a
 
 namespace QuestPatcher.Services
 {
@@ -34,14 +31,10 @@
         private OperationLocker? _operationLocker;
         private BrowseImportManager? _browseManager;
         private OtherItemsViewModel? _otherItemsView;
-<<<<<<< HEAD
+        private PatchingViewModel? _patchingView;
+
         private readonly ThemeManager _themeManager;
         private LoadedViewModel loadedView;
-=======
-        private PatchingViewModel? _patchingView;
-
-        private readonly ThemeManager _themeManager;
->>>>>>> 13bc113a
         private bool _isShuttingDown;
 
         public QuestPatcherUiService(IClassicDesktopStyleApplicationLifetime appLifetime) : base(new UIPrompter())
@@ -67,35 +60,23 @@
             window.Height = 550;
             _operationLocker = new();
             _operationLocker.StartOperation(); // Still loading
-<<<<<<< HEAD
-            _browseManager = new(OtherFilesManager, ModManager, window, PatchingManager, _operationLocker, SpecialFolders, this);
-            ProgressViewModel progressViewModel = new(_operationLocker, FilesDownloader);
-            _otherItemsView = new OtherItemsViewModel(OtherFilesManager, window, _browseManager, _operationLocker, progressViewModel);
-            loadedView = new LoadedViewModel(
-                    new PatchingViewModel(Config, _operationLocker, PatchingManager, window, progressViewModel, FilesDownloader),
-                    new ManageModsViewModel(ModManager, PatchingManager, window, _operationLocker, progressViewModel, _browseManager),
-                    _loggingViewModel,
-                    new ToolsViewModel(Config, progressViewModel, _operationLocker, window, SpecialFolders, PatchingManager, DebugBridge, this, InfoDumper,
-                        _themeManager, _browseManager, ModManager),
-=======
-            _browseManager = new(OtherFilesManager, ModManager, window, InstallManager, _operationLocker, this);
+            _browseManager = new(OtherFilesManager, ModManager, window, InstallManager, _operationLocker, this, SpecialFolders);
             ProgressViewModel progressViewModel = new(_operationLocker, FilesDownloader);
             _otherItemsView = new OtherItemsViewModel(OtherFilesManager, window, _browseManager, _operationLocker, progressViewModel);
             _patchingView = new PatchingViewModel(Config, _operationLocker, PatchingManager, InstallManager, window, progressViewModel, FilesDownloader);
 
-            MainWindowViewModel mainWindowViewModel = new(
-                new LoadedViewModel(
-                    _patchingView,
-                    new ManageModsViewModel(ModManager, InstallManager, window, _operationLocker, progressViewModel, _browseManager),
-                    _loggingViewModel,
-                    new ToolsViewModel(Config, progressViewModel, _operationLocker, window, SpecialFolders, InstallManager, DebugBridge, this, InfoDumper,
-                        _themeManager),
->>>>>>> 13bc113a
-                    _otherItemsView,
-                    Config,
-                    InstallManager,
-                    _browseManager
+            loadedView = new LoadedViewModel(
+                _patchingView,
+                new ManageModsViewModel(ModManager, InstallManager, window, _operationLocker, progressViewModel, _browseManager),
+                _loggingViewModel,
+                new ToolsViewModel(Config, progressViewModel, _operationLocker, window, SpecialFolders, InstallManager, DebugBridge, this, InfoDumper,
+                    _themeManager, _browseManager, ModManager),
+                _otherItemsView,
+                Config,
+                InstallManager,
+                _browseManager
             );
+                
             MainWindowViewModel mainWindowViewModel = new(
                 loadedView,
                 new LoadingViewModel(progressViewModel, _loggingViewModel, Config),
@@ -106,12 +87,10 @@
             return window;
         }
 
-
-
         private async Task LoadAndHandleErrors()
         {
             Debug.Assert(_operationLocker != null); // Main window has been loaded, so this is assigned
-            if(_operationLocker.IsFree) // Necessary since the operation may have started earlier if this is the first load. Otherwise, we need to start the operation on subsequent loads
+            if (_operationLocker.IsFree) // Necessary since the operation may have started earlier if this is the first load. Otherwise, we need to start the operation on subsequent loads
             {
                 _operationLocker.StartOperation();
             }
@@ -123,7 +102,7 @@
                 // So instead, we refresh the currently selected file copy after starting, if there is one
                 _otherItemsView?.RefreshFiles();
             }
-            catch(GameNotExistException)
+            catch (GameNotExistException)
             {
                 DialogBuilder builder1 = new()
                 {
@@ -142,7 +121,7 @@
                     ExitApplication();
                 }
             }
-            catch(GameTooOldException)
+            catch (GameTooOldException)
             {
                 DialogBuilder builder1 = new()
                 {
@@ -168,7 +147,7 @@
                 await builder1.OpenDialogue(_mainWindow);
                 ExitApplication();
             }
-            catch(GameIsCrackedException)
+            catch (GameIsCrackedException)
             {
                 DialogBuilder builder1 = new()
                 {
@@ -209,7 +188,7 @@
                 await builder1.OpenDialogue(_mainWindow);
                 ExitApplication();
             }
-            catch(GameVersionParsingException)
+            catch (GameVersionParsingException)
             {
                 DialogBuilder builder1 = new()
                 {
@@ -236,8 +215,7 @@
                     ExitApplication();
                 }
             }
-<<<<<<< HEAD
-            catch(Exception ex)
+            catch (Exception ex)
             {
                 DialogBuilder builder = new()
                 {
@@ -250,8 +228,6 @@
                 Log.Error($"Exiting QuestPatcher due to unhandled load error: {ex}");
                 ExitApplication();
             }
-=======
->>>>>>> 13bc113a
             finally
             {
                 _operationLocker.FinishOperation();
@@ -263,7 +239,7 @@
             Debug.Assert(_operationLocker != null);
 
             // Avoid showing this prompt if not in an operation, or if we are closing the window from exiting the application
-            if(_operationLocker.IsFree || _isShuttingDown) return;
+            if (_operationLocker.IsFree || _isShuttingDown) return;
 
             // Closing while operations are in progress is a bad idea, so we warn the user
             // We must set this to true at first, even if the user might press OK later.
@@ -277,7 +253,7 @@
             builder.OkButton.Text = "强制关闭";
 
             // Now we can exit the application if the user decides to
-            if(await builder.OpenDialogue(_mainWindow))
+            if (await builder.OpenDialogue(_mainWindow))
             {
                 ExitApplication();
             }
@@ -288,7 +264,6 @@
         /// </summary>
         public async Task OpenChangeAppMenu(bool quitIfNotSelected)
         {
-<<<<<<< HEAD
             Config.AppId = "com.beatgames.beatsaber";
             DialogBuilder builder = new()
             {
@@ -298,35 +273,12 @@
             builder.OkButton.Text = "好的";
             builder.HideCancelButton = true;
             await builder.OpenDialogue(_mainWindow);
-            if(quitIfNotSelected)
-=======
-            Window menuWindow = new SelectAppWindow();
-            SelectAppWindowViewModel viewModel = new(menuWindow, Config.AppId);
-            menuWindow.DataContext = viewModel;
-            menuWindow.WindowStartupLocation = WindowStartupLocation.CenterOwner;
-
-            Task windowCloseTask = menuWindow.ShowDialog(_mainWindow);
-
-            viewModel.InstalledApps = await DebugBridge.ListNonDefaultPackages();
-
-            await windowCloseTask;
-            if (viewModel.SelectedApp == Config.AppId || !viewModel.DidConfirm)
-            {
-                if (quitIfNotSelected)
-                {
-                    ExitApplication();
-                }
-            }
-            else
->>>>>>> 13bc113a
-            {
-                ExitApplication();
-            }
-        }
-
-<<<<<<< HEAD
-        public async Task Reload()
-=======
+            if (quitIfNotSelected)
+            {
+                ExitApplication();
+            }
+        }
+
         /// <summary>
         /// Opens a window that allows the user to change the modloader they have installed by re-patching their app.
         /// </summary>
@@ -345,9 +297,8 @@
         }
 
         private async Task Reload()
->>>>>>> 13bc113a
-        {
-            if(_loggingViewModel != null)
+        {
+            if (_loggingViewModel != null)
             {
                 _loggingViewModel.LoggedText = ""; // Avoid confusing people by not showing existing logs
             }
@@ -365,7 +316,7 @@
                 .WriteTo.Sink(
                 new StringDelegateSink(str =>
                 {
-                    if(_loggingViewModel != null)
+                    if (_loggingViewModel != null)
                     {
                         _loggingViewModel.LoggedText += str + "\n";
                     }
