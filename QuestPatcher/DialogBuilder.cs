--- conflicted
+++ resolved
@@ -59,11 +59,7 @@
         /// </summary>
         public ButtonInfo OkButton { get; set; } = new()
         {
-<<<<<<< HEAD
-            Text = "好的",
-=======
             Text = Resources.Strings.Generic_OK,
->>>>>>> 7265c715
             ReturnValue = true,
             CloseDialogue = true
         };
@@ -75,11 +71,7 @@
         /// </summary>
         public ButtonInfo CancelButton { get; set; } = new()
         {
-<<<<<<< HEAD
-            Text = "取消",
-=======
             Text = Resources.Strings.Generic_Cancel,
->>>>>>> 7265c715
             ReturnValue = false,
             CloseDialogue = true
         };
