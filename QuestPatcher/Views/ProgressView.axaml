--- conflicted
+++ resolved
@@ -14,20 +14,12 @@
   <Panel>
     <!--If we're not extracting a file, we can display the progress bar, and have it show progress only if a file is downloading. Otherwise, we can't know how done the current process is, so we make it indeterminate-->
     <StackPanel VerticalAlignment="Center" Spacing="10" IsVisible="{Binding !FilesDownloader.IsExtracting}">
-<<<<<<< HEAD
-      <TextBlock HorizontalAlignment="Center" Text="{Binding FilesDownloader.DownloadingFileName, StringFormat=正在下载 {0} . . .}" IsVisible="{Binding FilesDownloader.DownloadingFileName, Converter={x:Static ObjectConverters.IsNotNull}}" />
-=======
       <TextBlock HorizontalAlignment="Center" Text="{Binding FilesDownloader.DownloadingFileName, StringFormat={x:Static res:Strings.Progress_Downloading}}" IsVisible="{Binding FilesDownloader.DownloadingFileName, Converter={x:Static ObjectConverters.IsNotNull}}" />
->>>>>>> 7265c715
       <ProgressBar MinWidth="300" Value="{Binding FilesDownloader.DownloadProgress}" IsIndeterminate="{Binding !FilesDownloader.DownloadProgressKnown}"/>
     </StackPanel>
     <!--If extracting a file, we show different UI because A: We need to show "Extracting . . ." instead of "Downloading . . .", and B: The progress bar always must be indeterminate-->
     <StackPanel VerticalAlignment="Center" Spacing="10" IsVisible="{Binding FilesDownloader.IsExtracting}">
-<<<<<<< HEAD
-      <TextBlock HorizontalAlignment="Center" Text="{Binding FilesDownloader.DownloadingFileName, StringFormat=正在解压 {0} . . .}" IsVisible="{Binding FilesDownloader.DownloadingFileName, Converter={x:Static ObjectConverters.IsNotNull}}" />
-=======
       <TextBlock HorizontalAlignment="Center" Text="{Binding FilesDownloader.DownloadingFileName, StringFormat={x:Static res:Strings.Progress_Extracting}}" IsVisible="{Binding FilesDownloader.DownloadingFileName, Converter={x:Static ObjectConverters.IsNotNull}}" />
->>>>>>> 7265c715
       <ProgressBar MinWidth="300" IsIndeterminate="True"/>
     </StackPanel>
   </Panel>
