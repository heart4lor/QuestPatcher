--- conflicted
+++ resolved
@@ -13,13 +13,8 @@
   <Panel>
     <!--If we're not extracting a file, we can display the progress bar, and have it show progress only if a file is downloading. Otherwise, we can't know how done the current process is, so we make it indeterminate-->
     <StackPanel VerticalAlignment="Center" Spacing="10" IsVisible="{Binding !FilesDownloader.IsExtracting}">
-<<<<<<< HEAD
       <TextBlock HorizontalAlignment="Center" Text="{Binding FilesDownloader.DownloadingFileName, StringFormat=正在下载 {0} . . .}" IsVisible="{Binding FilesDownloader.DownloadingFileName, Converter={x:Static ObjectConverters.IsNotNull}}" />
-      <ProgressBar MinWidth="300" Value="{Binding FilesDownloader.DownloadProgress}" IsIndeterminate="{Binding FilesDownloader.DownloadingFileName, Converter={x:Static ObjectConverters.IsNull}}"/>
-=======
-      <TextBlock HorizontalAlignment="Center" Text="{Binding FilesDownloader.DownloadingFileName, StringFormat=Downloading {0} . . .}" IsVisible="{Binding FilesDownloader.DownloadingFileName, Converter={x:Static ObjectConverters.IsNotNull}}" />
       <ProgressBar MinWidth="300" Value="{Binding FilesDownloader.DownloadProgress}" IsIndeterminate="{Binding !FilesDownloader.DownloadProgressKnown}"/>
->>>>>>> 13bc113a
     </StackPanel>
     <!--If extracting a file, we show different UI because A: We need to show "Extracting . . ." instead of "Downloading . . .", and B: The progress bar always must be indeterminate-->
     <StackPanel VerticalAlignment="Center" Spacing="10" IsVisible="{Binding FilesDownloader.IsExtracting}">
