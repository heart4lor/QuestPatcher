<UserControl xmlns="https://github.com/avaloniaui"
             xmlns:x="http://schemas.microsoft.com/winfx/2006/xaml"
             xmlns:d="http://schemas.microsoft.com/expression/blend/2008"
             xmlns:mc="http://schemas.openxmlformats.org/markup-compatibility/2006"
             xmlns:viewModels="clr-namespace:QuestPatcher.ViewModels"
             xmlns:res="clr-namespace:QuestPatcher.Resources"
             mc:Ignorable="d" d:DesignWidth="800" d:DesignHeight="450"
             x:Class="QuestPatcher.Views.LoadingView">
  <Design.DataContext>
    <viewModels:LoadingViewModel />
  </Design.DataContext>
  
  <DockPanel HorizontalAlignment="Stretch">
      <ExperimentalAcrylicBorder IsHitTestVisible="False" DockPanel.Dock="Top" MinHeight="30" Material="{DynamicResource MainBackgroundMaterial}" />
    <ExperimentalAcrylicBorder DockPanel.Dock="Left" Material="{DynamicResource MainBackgroundMaterial}" IsHitTestVisible="True">
        <Panel Margin="20" IsHitTestVisible="True">
          <StackPanel Orientation="Vertical" HorizontalAlignment="Center" VerticalAlignment="Center" Spacing="5">
<<<<<<< HEAD
            <TextBlock TextAlignment="Center">QuestPatcher 正在加载 . . .</TextBlock>
            <UserControl Content="{Binding ProgressView}" Padding="20"/>
            <UserControl Content="{Binding LoggingView}" Width="470" Height="200" IsVisible="{Binding Config.DisplayLogs}" />
          </StackPanel>
          <ToggleSwitch Content="显示日志" OffContent="隐藏" OnContent="显示" HorizontalAlignment="Left" IsChecked="{Binding Config.DisplayLogs}" VerticalAlignment="Bottom"/>
=======
            <TextBlock TextAlignment="Center" Text="{x:Static res:Strings.Loading_QPLoading}"/>
            <UserControl Content="{Binding ProgressView}" Padding="20"/>
            <UserControl Content="{Binding LoggingView}" Width="470" Height="200" IsVisible="{Binding Config.DisplayLogs}" />
          </StackPanel>
          <ToggleSwitch Content="{x:Static res:Strings.Global_DisplayLogs}" 
                        OnContent="{x:Static res:Strings.Generic_On}" 
                        OffContent="{x:Static res:Strings.Generic_Off}" 
                        HorizontalAlignment="Left" 
                        IsChecked="{Binding Config.DisplayLogs}" 
                        VerticalAlignment="Bottom"/>
>>>>>>> 7265c715
        </Panel>
        </ExperimentalAcrylicBorder>
    </DockPanel>
</UserControl><|MERGE_RESOLUTION|>--- conflicted
+++ resolved
@@ -15,13 +15,6 @@
     <ExperimentalAcrylicBorder DockPanel.Dock="Left" Material="{DynamicResource MainBackgroundMaterial}" IsHitTestVisible="True">
         <Panel Margin="20" IsHitTestVisible="True">
           <StackPanel Orientation="Vertical" HorizontalAlignment="Center" VerticalAlignment="Center" Spacing="5">
-<<<<<<< HEAD
-            <TextBlock TextAlignment="Center">QuestPatcher 正在加载 . . .</TextBlock>
-            <UserControl Content="{Binding ProgressView}" Padding="20"/>
-            <UserControl Content="{Binding LoggingView}" Width="470" Height="200" IsVisible="{Binding Config.DisplayLogs}" />
-          </StackPanel>
-          <ToggleSwitch Content="显示日志" OffContent="隐藏" OnContent="显示" HorizontalAlignment="Left" IsChecked="{Binding Config.DisplayLogs}" VerticalAlignment="Bottom"/>
-=======
             <TextBlock TextAlignment="Center" Text="{x:Static res:Strings.Loading_QPLoading}"/>
             <UserControl Content="{Binding ProgressView}" Padding="20"/>
             <UserControl Content="{Binding LoggingView}" Width="470" Height="200" IsVisible="{Binding Config.DisplayLogs}" />
@@ -32,7 +25,6 @@
                         HorizontalAlignment="Left" 
                         IsChecked="{Binding Config.DisplayLogs}" 
                         VerticalAlignment="Bottom"/>
->>>>>>> 7265c715
         </Panel>
         </ExperimentalAcrylicBorder>
     </DockPanel>
