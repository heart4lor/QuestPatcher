--- conflicted
+++ resolved
@@ -89,13 +89,8 @@
                 <TextBlock FontSize="10" VerticalAlignment="Bottom" FontWeight="Light">自定义UI</TextBlock>
             </StackPanel>
             <StackPanel Orientation="Horizontal" Spacing="18">
-<<<<<<< HEAD
                 <TextBlock FontSize="15" VerticalAlignment="Center">选择主题:</TextBlock>
-                <ComboBox Items="{Binding ThemeManager.AvailableThemes}" MinWidth="150" SelectedItem="{Binding ThemeManager.SelectedTheme}" IsEnabled="{Binding Locker.IsFree}">
-=======
-                <TextBlock FontSize="15" VerticalAlignment="Center">Select Theme:</TextBlock>
                 <ComboBox ItemsSource="{Binding ThemeManager.AvailableThemes}" MinWidth="150" SelectedItem="{Binding ThemeManager.SelectedTheme}">
->>>>>>> cc11fc21
                     <ComboBox.ItemTemplate>
                         <DataTemplate>
                             <TextBlock Text="{Binding Name}" />
