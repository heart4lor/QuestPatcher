--- conflicted
+++ resolved
@@ -18,13 +18,8 @@
     <DockPanel Margin="20 0 20 20" IsVisible="{Binding !!FilesManager.CurrentDestinations.Count}">
       <StackPanel DockPanel.Dock="Top" Spacing="10">
         <UserControl Content="{Binding ProgressView}" />
-<<<<<<< HEAD
         <TextBlock>选择要管理的文件类型:</TextBlock>
-        <ComboBox Items="{Binding FilesManager.CurrentDestinations}" SelectedItem="{Binding SelectedFileCopy}" HorizontalAlignment="Stretch">
-=======
-        <TextBlock>Choose a file type to manage:</TextBlock>
         <ComboBox ItemsSource="{Binding FilesManager.CurrentDestinations}" SelectedItem="{Binding SelectedFileCopy}" HorizontalAlignment="Stretch">
->>>>>>> cc11fc21
           <ComboBox.ItemTemplate>
             <DataTemplate>
               <Panel>
