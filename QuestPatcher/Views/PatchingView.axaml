<UserControl xmlns="https://github.com/avaloniaui"
             xmlns:x="http://schemas.microsoft.com/winfx/2006/xaml"
             xmlns:d="http://schemas.microsoft.com/expression/blend/2008"
             xmlns:mc="http://schemas.openxmlformats.org/markup-compatibility/2006"
             xmlns:viewModels="clr-namespace:QuestPatcher.ViewModels"
             mc:Ignorable="d" d:DesignWidth="800" d:DesignHeight="450"
             x:Class="QuestPatcher.Views.PatchingView">
  <Design.DataContext>
    <viewModels:PatchingViewModel />
  </Design.DataContext>
  
  <Panel>
    <DockPanel IsVisible="{Binding !IsPatchingInProgress}">
<<<<<<< HEAD
      <Panel Margin="20" DockPanel.Dock="Top">
        <StackPanel Margin="0 15 0 0" IsVisible="{Binding Config.ShowPatchingOptions}" Orientation="Horizontal" HorizontalAlignment="Left" VerticalAlignment="Top" Spacing="25">
            <ToggleSwitch IsChecked="{Binding Config.PatchingPermissions.ExternalFiles}" IsEnabled="False">允许读取外部存储空间</ToggleSwitch>
            <ToggleSwitch IsChecked="{Binding Config.PatchingPermissions.Debuggable}">允许Debug</ToggleSwitch>
            <ToggleSwitch IsChecked="{Binding Config.PatchingPermissions.FlatScreenSupport}">禁用VR要求</ToggleSwitch>
            <StackPanel Orientation="Vertical">
            <TextBlock Margin="0 25 0 0">手部追踪类型</TextBlock>
            <ComboBox Margin="20 10 20 20" SelectedIndex="{Binding Config.PatchingPermissions.HandTrackingType}">
                <ComboBoxItem>无</ComboBoxItem>
                <ComboBoxItem>V1 (v12以上系统)</ComboBoxItem>
                <ComboBoxItem>V1 高频 (v28以上系统)</ComboBoxItem>
                <ComboBoxItem>V2 (v39以上系统)</ComboBoxItem>
            </ComboBox>
          </StackPanel>
        </StackPanel>
        <ToggleButton IsChecked="{Binding Config.ShowPatchingOptions}" VerticalAlignment="Top" HorizontalAlignment="Right">高级设置</ToggleButton>
      </Panel>
=======
        <StackPanel Margin="20" Orientation="Vertical" DockPanel.Dock="Top">
          <ToggleButton IsChecked="{Binding Config.ShowPatchingOptions}" VerticalAlignment="Top" HorizontalAlignment="Right">Customise Permissions</ToggleButton>
          <ScrollViewer Margin="0 15 0 0" IsVisible="{Binding Config.ShowPatchingOptions}" HorizontalScrollBarVisibility="Auto" VerticalAlignment="Top" Background="{DynamicResource ModListBackground}">
              <StackPanel Orientation="Horizontal" Spacing="25" Margin="10">
                  <ToggleSwitch IsChecked="{Binding Config.PatchingOptions.ExternalFiles}" IsEnabled="False">Allow External Files</ToggleSwitch>
                  <ToggleSwitch IsChecked="{Binding Config.PatchingOptions.Debuggable}">Allow Debugging</ToggleSwitch>
                  <ToggleSwitch IsChecked="{Binding Config.PatchingOptions.FlatScreenSupport}">Disable VR Requirement</ToggleSwitch>
                  <ToggleSwitch IsChecked="{Binding Config.PatchingOptions.Microphone}">Enable Microphone</ToggleSwitch>

                  <StackPanel Orientation="Vertical" Spacing="10">
                      <TextBlock>Hand Tracking Type</TextBlock>
                      <ComboBox SelectedIndex="{Binding Config.PatchingOptions.HandTrackingType}">
                          <ComboBoxItem>None</ComboBoxItem>
                          <ComboBoxItem>V1</ComboBoxItem>
                          <ComboBoxItem>V1 High Frequency</ComboBoxItem>
                          <ComboBoxItem>V2</ComboBoxItem>
                      </ComboBox>
                  </StackPanel>
              </StackPanel>
          </ScrollViewer>
        </StackPanel>
>>>>>>> 13bc113a
        
      <StackPanel HorizontalAlignment="Center" Orientation="Vertical" VerticalAlignment="Center" Spacing="20">
        <StackPanel Orientation="Vertical" Spacing="5">
          <TextBlock TextAlignment="Center">在你安装mod之前，QuestPatcher必须给你的应用打上补丁</TextBlock>
          <TextBlock TextAlignment="Center">这可能会花一些时间（具体取决于你的网络连接）</TextBlock>
          <TextBlock TextAlignment="Center">在打补丁期间，请保证网络连接</TextBlock>
          <TextBlock TextAlignment="Center" FontSize="12" Foreground="Gray" >打补丁时，我们会收集游戏信息以用于后续改进，其中不包含隐私数据。</TextBlock>
          <TextBlock TextAlignment="Center" FontSize="12" Foreground="Gray" >点击开始即视为同意</TextBlock>
        </StackPanel>
<<<<<<< HEAD
        <Button 
          Command="{Binding StartPatching}" 
          IsEnabled="{Binding Locker.IsFree}"
          HorizontalContentAlignment="Center" 
          HorizontalAlignment="Center" 
          VerticalContentAlignment="Center" 
          FontSize="15" 
          Padding="12" >开始打补丁！</Button>
=======
        <StackPanel Orientation="Horizontal" Spacing="10" HorizontalAlignment="Center">
          <TextBlock Margin="0 7 0 0">Choose the modloader to patch with: </TextBlock>
          <ComboBox SelectedIndex="{Binding Config.PatchingOptions.ModLoader}">
            <ComboBoxItem>QuestLoader</ComboBoxItem>
            <ComboBoxItem>Scotland2</ComboBoxItem>
          </ComboBox>
        </StackPanel>
        <Button Command="{Binding StartPatching}" HorizontalContentAlignment="Center" HorizontalAlignment="Center" VerticalContentAlignment="Center" FontSize="15" Padding="12">Patch my App!</Button>
>>>>>>> 13bc113a
      </StackPanel>
    </DockPanel>

    <StackPanel Orientation="Vertical" HorizontalAlignment="Center" VerticalAlignment="Center" Margin="0 0 0 0" Spacing="10" IsVisible="{Binding IsPatchingInProgress}">
      <TextBlock HorizontalAlignment="Center" IsVisible="{Binding FilesDownloader.DownloadingFileName, Converter={x:Static ObjectConverters.IsNull}}">请稍等 正在打补丁 . . .</TextBlock>      <UserControl Content="{Binding ProgressBarView}"/>
      <TextBlock Text="{Binding PatchingStageText}" HorizontalAlignment="Center"/>
    </StackPanel>
  </Panel>
</UserControl><|MERGE_RESOLUTION|>--- conflicted
+++ resolved
@@ -11,66 +11,34 @@
   
   <Panel>
     <DockPanel IsVisible="{Binding !IsPatchingInProgress}">
-<<<<<<< HEAD
-      <Panel Margin="20" DockPanel.Dock="Top">
-        <StackPanel Margin="0 15 0 0" IsVisible="{Binding Config.ShowPatchingOptions}" Orientation="Horizontal" HorizontalAlignment="Left" VerticalAlignment="Top" Spacing="25">
-            <ToggleSwitch IsChecked="{Binding Config.PatchingPermissions.ExternalFiles}" IsEnabled="False">允许读取外部存储空间</ToggleSwitch>
-            <ToggleSwitch IsChecked="{Binding Config.PatchingPermissions.Debuggable}">允许Debug</ToggleSwitch>
-            <ToggleSwitch IsChecked="{Binding Config.PatchingPermissions.FlatScreenSupport}">禁用VR要求</ToggleSwitch>
-            <StackPanel Orientation="Vertical">
-            <TextBlock Margin="0 25 0 0">手部追踪类型</TextBlock>
-            <ComboBox Margin="20 10 20 20" SelectedIndex="{Binding Config.PatchingPermissions.HandTrackingType}">
-                <ComboBoxItem>无</ComboBoxItem>
-                <ComboBoxItem>V1 (v12以上系统)</ComboBoxItem>
-                <ComboBoxItem>V1 高频 (v28以上系统)</ComboBoxItem>
-                <ComboBoxItem>V2 (v39以上系统)</ComboBoxItem>
-            </ComboBox>
-          </StackPanel>
-        </StackPanel>
-        <ToggleButton IsChecked="{Binding Config.ShowPatchingOptions}" VerticalAlignment="Top" HorizontalAlignment="Right">高级设置</ToggleButton>
-      </Panel>
-=======
         <StackPanel Margin="20" Orientation="Vertical" DockPanel.Dock="Top">
-          <ToggleButton IsChecked="{Binding Config.ShowPatchingOptions}" VerticalAlignment="Top" HorizontalAlignment="Right">Customise Permissions</ToggleButton>
+          <ToggleButton IsChecked="{Binding Config.ShowPatchingOptions}" VerticalAlignment="Top" HorizontalAlignment="Right">高级设置</ToggleButton>
           <ScrollViewer Margin="0 15 0 0" IsVisible="{Binding Config.ShowPatchingOptions}" HorizontalScrollBarVisibility="Auto" VerticalAlignment="Top" Background="{DynamicResource ModListBackground}">
               <StackPanel Orientation="Horizontal" Spacing="25" Margin="10">
-                  <ToggleSwitch IsChecked="{Binding Config.PatchingOptions.ExternalFiles}" IsEnabled="False">Allow External Files</ToggleSwitch>
-                  <ToggleSwitch IsChecked="{Binding Config.PatchingOptions.Debuggable}">Allow Debugging</ToggleSwitch>
-                  <ToggleSwitch IsChecked="{Binding Config.PatchingOptions.FlatScreenSupport}">Disable VR Requirement</ToggleSwitch>
-                  <ToggleSwitch IsChecked="{Binding Config.PatchingOptions.Microphone}">Enable Microphone</ToggleSwitch>
+                  <ToggleSwitch IsChecked="{Binding Config.PatchingOptions.ExternalFiles}" IsEnabled="False">允许读写外部存储空间</ToggleSwitch>
+                  <ToggleSwitch IsChecked="{Binding Config.PatchingOptions.Debuggable}">允许调试</ToggleSwitch>
+                  <ToggleSwitch IsChecked="{Binding Config.PatchingOptions.FlatScreenSupport}">禁用VR要求</ToggleSwitch>
+                  <ToggleSwitch IsChecked="{Binding Config.PatchingOptions.Microphone}">启用麦克风</ToggleSwitch>
 
                   <StackPanel Orientation="Vertical" Spacing="10">
-                      <TextBlock>Hand Tracking Type</TextBlock>
+                      <TextBlock>手部追踪类型</TextBlock>
                       <ComboBox SelectedIndex="{Binding Config.PatchingOptions.HandTrackingType}">
-                          <ComboBoxItem>None</ComboBoxItem>
-                          <ComboBoxItem>V1</ComboBoxItem>
-                          <ComboBoxItem>V1 High Frequency</ComboBoxItem>
-                          <ComboBoxItem>V2</ComboBoxItem>
+                          <ComboBoxItem>无</ComboBoxItem>
+                          <ComboBoxItem>V1 (v12以上系统)</ComboBoxItem>
+                          <ComboBoxItem>V1 高频 (v28以上系统)</ComboBoxItem>
+                          <ComboBoxItem>V2 (v39以上系统)</ComboBoxItem>
                       </ComboBox>
                   </StackPanel>
               </StackPanel>
           </ScrollViewer>
         </StackPanel>
->>>>>>> 13bc113a
         
-      <StackPanel HorizontalAlignment="Center" Orientation="Vertical" VerticalAlignment="Center" Spacing="20">
+        <StackPanel HorizontalAlignment="Center" Orientation="Vertical" VerticalAlignment="Center" Spacing="20">
         <StackPanel Orientation="Vertical" Spacing="5">
           <TextBlock TextAlignment="Center">在你安装mod之前，QuestPatcher必须给你的应用打上补丁</TextBlock>
           <TextBlock TextAlignment="Center">这可能会花一些时间（具体取决于你的网络连接）</TextBlock>
           <TextBlock TextAlignment="Center">在打补丁期间，请保证网络连接</TextBlock>
-          <TextBlock TextAlignment="Center" FontSize="12" Foreground="Gray" >打补丁时，我们会收集游戏信息以用于后续改进，其中不包含隐私数据。</TextBlock>
-          <TextBlock TextAlignment="Center" FontSize="12" Foreground="Gray" >点击开始即视为同意</TextBlock>
         </StackPanel>
-<<<<<<< HEAD
-        <Button 
-          Command="{Binding StartPatching}" 
-          IsEnabled="{Binding Locker.IsFree}"
-          HorizontalContentAlignment="Center" 
-          HorizontalAlignment="Center" 
-          VerticalContentAlignment="Center" 
-          FontSize="15" 
-          Padding="12" >开始打补丁！</Button>
-=======
         <StackPanel Orientation="Horizontal" Spacing="10" HorizontalAlignment="Center">
           <TextBlock Margin="0 7 0 0">Choose the modloader to patch with: </TextBlock>
           <ComboBox SelectedIndex="{Binding Config.PatchingOptions.ModLoader}">
@@ -78,13 +46,13 @@
             <ComboBoxItem>Scotland2</ComboBoxItem>
           </ComboBox>
         </StackPanel>
-        <Button Command="{Binding StartPatching}" HorizontalContentAlignment="Center" HorizontalAlignment="Center" VerticalContentAlignment="Center" FontSize="15" Padding="12">Patch my App!</Button>
->>>>>>> 13bc113a
+        <Button Command="{Binding StartPatching}" IsEnabled="{Binding Locker.IsFree}" HorizontalContentAlignment="Center" HorizontalAlignment="Center" VerticalContentAlignment="Center" FontSize="15" Padding="12">开始打补丁！</Button>
       </StackPanel>
     </DockPanel>
 
     <StackPanel Orientation="Vertical" HorizontalAlignment="Center" VerticalAlignment="Center" Margin="0 0 0 0" Spacing="10" IsVisible="{Binding IsPatchingInProgress}">
-      <TextBlock HorizontalAlignment="Center" IsVisible="{Binding FilesDownloader.DownloadingFileName, Converter={x:Static ObjectConverters.IsNull}}">请稍等 正在打补丁 . . .</TextBlock>      <UserControl Content="{Binding ProgressBarView}"/>
+      <TextBlock HorizontalAlignment="Center" IsVisible="{Binding FilesDownloader.DownloadingFileName, Converter={x:Static ObjectConverters.IsNull}}">请稍等 正在打补丁 . . .</TextBlock>
+      <UserControl Content="{Binding ProgressBarView}"/>
       <TextBlock Text="{Binding PatchingStageText}" HorizontalAlignment="Center"/>
     </StackPanel>
   </Panel>
