<UserControl xmlns="https://github.com/avaloniaui"
             xmlns:x="http://schemas.microsoft.com/winfx/2006/xaml"
             xmlns:d="http://schemas.microsoft.com/expression/blend/2008"
             xmlns:mc="http://schemas.openxmlformats.org/markup-compatibility/2006"
             xmlns:viewModels="clr-namespace:QuestPatcher.ViewModels"
             mc:Ignorable="d" d:DesignWidth="800" d:DesignHeight="450"
             x:Class="QuestPatcher.Views.PatchingView">
  <Design.DataContext>
    <viewModels:PatchingViewModel />
  </Design.DataContext>
  
  <Panel>
    <DockPanel IsVisible="{Binding !IsPatchingInProgress}">
        <StackPanel Margin="20" Orientation="Vertical" DockPanel.Dock="Top">
<<<<<<< HEAD
          <ToggleButton IsChecked="{Binding Config.ShowPatchingOptions}" VerticalAlignment="Top" HorizontalAlignment="Right">高级设置</ToggleButton>
          <ScrollViewer Margin="0 15 0 0" IsVisible="{Binding Config.ShowPatchingOptions}" HorizontalScrollBarVisibility="Auto" VerticalAlignment="Top" Background="{DynamicResource PatchingOptionsBackground}">
              <StackPanel Orientation="Horizontal" Spacing="25" Margin="10">
                  <ToggleSwitch IsChecked="{Binding Config.PatchingOptions.ExternalFiles}" IsEnabled="False">允许读写外部存储空间</ToggleSwitch>
                  <ToggleSwitch IsChecked="{Binding Config.PatchingOptions.Debuggable}">允许调试</ToggleSwitch>
                  <ToggleSwitch IsChecked="{Binding Config.PatchingOptions.FlatScreenSupport}">禁用VR要求</ToggleSwitch>
                  <ToggleSwitch IsChecked="{Binding Config.PatchingOptions.Microphone}">启用麦克风</ToggleSwitch>
=======
          <ToggleButton IsChecked="{Binding Config.ShowPatchingOptions}" VerticalAlignment="Top" HorizontalAlignment="Right">Patching Options</ToggleButton>
          <ScrollViewer Margin="0 15 0 0" IsVisible="{Binding Config.ShowPatchingOptions}" HorizontalScrollBarVisibility="Auto" VerticalAlignment="Top" Background="{DynamicResource PatchingOptionsBackground}">
              <StackPanel Orientation="Horizontal" Spacing="25" Margin="10">
                  <ToggleSwitch IsChecked="{Binding Config.PatchingOptions.ExternalFiles}" IsEnabled="False">Allow External Files</ToggleSwitch>
                  <ToggleSwitch IsChecked="{Binding Config.PatchingOptions.Debuggable}">Allow Debugging</ToggleSwitch>
                  <ToggleSwitch IsChecked="{Binding Config.PatchingOptions.FlatScreenSupport}">Disable VR Requirement</ToggleSwitch>
                  <ToggleSwitch IsChecked="{Binding Config.PatchingOptions.Microphone}">Enable Microphone</ToggleSwitch>
                  <ToggleSwitch IsChecked="{Binding Config.PatchingOptions.OpenXR}">Enable OpenXR</ToggleSwitch>
>>>>>>> 8522ec65

                  <StackPanel Orientation="Vertical" Spacing="10">
                      <TextBlock>手部追踪类型</TextBlock>
                      <ComboBox SelectedIndex="{Binding Config.PatchingOptions.HandTrackingType}">
                          <ComboBoxItem>无</ComboBoxItem>
                          <ComboBoxItem>V1 (v12以上系统)</ComboBoxItem>
                          <ComboBoxItem>V1 高频 (v28以上系统)</ComboBoxItem>
                          <ComboBoxItem>V2 (v39以上系统)</ComboBoxItem>
                      </ComboBox>
                  </StackPanel>
              </StackPanel>
          </ScrollViewer>
          <Panel Margin="0 10 0 0" Background="{DynamicResource PatchingOptionsBackground}">
            <StackPanel Orientation="Vertical" Spacing="10" IsVisible="{Binding Config.ShowPatchingOptions}" Margin="10">
              <StackPanel Orientation="Horizontal" Spacing="5">
                <TextBlock>Custom Splash Screen:</TextBlock>
              </StackPanel>
              <StackPanel Orientation="Horizontal" Spacing="5">
                <Button Command="{Binding SelectSplashPath}">Browse</Button>
                <TextBlock Text="{Binding CustomSplashPath}" IsVisible="{Binding CustomSplashPath, Converter={x:Static ObjectConverters.IsNotNull}}>" VerticalAlignment="Center"/>
                <TextBlock Text="None Selected" IsVisible="{Binding CustomSplashPath, Converter={x:Static ObjectConverters.IsNull}}>" VerticalAlignment="Center" />
              </StackPanel>
            </StackPanel>
          </Panel>
        </StackPanel>
        
        <StackPanel HorizontalAlignment="Center" Orientation="Vertical" VerticalAlignment="Center" Spacing="20">
        <StackPanel Orientation="Vertical" Spacing="5">
          <TextBlock TextAlignment="Center">在你安装mod之前，QuestPatcher必须给你的应用打上补丁</TextBlock>
          <TextBlock TextAlignment="Center">这可能会花一些时间（具体取决于你的网络连接）</TextBlock>
          <TextBlock TextAlignment="Center">在打补丁期间，请保证网络连接</TextBlock>
        </StackPanel>
        <StackPanel Orientation="Horizontal" Spacing="10" HorizontalAlignment="Center">
          <TextBlock Margin="0 7 0 0">Choose the modloader to patch with: </TextBlock>
          <ComboBox SelectedIndex="{Binding Config.PatchingOptions.ModLoader}">
            <ComboBoxItem>QuestLoader</ComboBoxItem>
            <ComboBoxItem>Scotland2</ComboBoxItem>
          </ComboBox>
        </StackPanel>
        <Button Command="{Binding StartPatching}" IsEnabled="{Binding Locker.IsFree}" HorizontalContentAlignment="Center" HorizontalAlignment="Center" VerticalContentAlignment="Center" FontSize="15" Padding="12">开始打补丁！</Button>
      </StackPanel>
    </DockPanel>

    <StackPanel Orientation="Vertical" HorizontalAlignment="Center" VerticalAlignment="Center" Margin="0 0 0 0" Spacing="10" IsVisible="{Binding IsPatchingInProgress}">
      <TextBlock HorizontalAlignment="Center" IsVisible="{Binding FilesDownloader.DownloadingFileName, Converter={x:Static ObjectConverters.IsNull}}">请稍等 正在打补丁 . . .</TextBlock>
      <UserControl Content="{Binding ProgressBarView}"/>
      <TextBlock Text="{Binding PatchingStageText}" HorizontalAlignment="Center"/>
    </StackPanel>
  </Panel>
</UserControl><|MERGE_RESOLUTION|>--- conflicted
+++ resolved
@@ -12,24 +12,14 @@
   <Panel>
     <DockPanel IsVisible="{Binding !IsPatchingInProgress}">
         <StackPanel Margin="20" Orientation="Vertical" DockPanel.Dock="Top">
-<<<<<<< HEAD
-          <ToggleButton IsChecked="{Binding Config.ShowPatchingOptions}" VerticalAlignment="Top" HorizontalAlignment="Right">高级设置</ToggleButton>
+          <ToggleButton IsChecked="{Binding Config.ShowPatchingOptions}" VerticalAlignment="Top" HorizontalAlignment="Right">补丁选项</ToggleButton>
           <ScrollViewer Margin="0 15 0 0" IsVisible="{Binding Config.ShowPatchingOptions}" HorizontalScrollBarVisibility="Auto" VerticalAlignment="Top" Background="{DynamicResource PatchingOptionsBackground}">
               <StackPanel Orientation="Horizontal" Spacing="25" Margin="10">
                   <ToggleSwitch IsChecked="{Binding Config.PatchingOptions.ExternalFiles}" IsEnabled="False">允许读写外部存储空间</ToggleSwitch>
                   <ToggleSwitch IsChecked="{Binding Config.PatchingOptions.Debuggable}">允许调试</ToggleSwitch>
                   <ToggleSwitch IsChecked="{Binding Config.PatchingOptions.FlatScreenSupport}">禁用VR要求</ToggleSwitch>
                   <ToggleSwitch IsChecked="{Binding Config.PatchingOptions.Microphone}">启用麦克风</ToggleSwitch>
-=======
-          <ToggleButton IsChecked="{Binding Config.ShowPatchingOptions}" VerticalAlignment="Top" HorizontalAlignment="Right">Patching Options</ToggleButton>
-          <ScrollViewer Margin="0 15 0 0" IsVisible="{Binding Config.ShowPatchingOptions}" HorizontalScrollBarVisibility="Auto" VerticalAlignment="Top" Background="{DynamicResource PatchingOptionsBackground}">
-              <StackPanel Orientation="Horizontal" Spacing="25" Margin="10">
-                  <ToggleSwitch IsChecked="{Binding Config.PatchingOptions.ExternalFiles}" IsEnabled="False">Allow External Files</ToggleSwitch>
-                  <ToggleSwitch IsChecked="{Binding Config.PatchingOptions.Debuggable}">Allow Debugging</ToggleSwitch>
-                  <ToggleSwitch IsChecked="{Binding Config.PatchingOptions.FlatScreenSupport}">Disable VR Requirement</ToggleSwitch>
-                  <ToggleSwitch IsChecked="{Binding Config.PatchingOptions.Microphone}">Enable Microphone</ToggleSwitch>
                   <ToggleSwitch IsChecked="{Binding Config.PatchingOptions.OpenXR}">Enable OpenXR</ToggleSwitch>
->>>>>>> 8522ec65
 
                   <StackPanel Orientation="Vertical" Spacing="10">
                       <TextBlock>手部追踪类型</TextBlock>
