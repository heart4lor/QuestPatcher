<Window xmlns="https://github.com/avaloniaui"
        xmlns:x="http://schemas.microsoft.com/winfx/2006/xaml"
        xmlns:d="http://schemas.microsoft.com/expression/blend/2008"
        xmlns:mc="http://schemas.openxmlformats.org/markup-compatibility/2006"
        xmlns:res="clr-namespace:QuestPatcher.Resources"
        xmlns:viewModels="clr-namespace:QuestPatcher.ViewModels"
        mc:Ignorable="d" d:DesignWidth="400" d:DesignHeight="220" SizeToContent="Height" MinWidth="450" Width="450"
        x:Class="QuestPatcher.Views.SelectDeviceWindow"
        Icon="/Assets/questpatcher-logo.ico"
<<<<<<< HEAD
        Title="更换设备"
=======
        Title="{x:Static res:Strings.SelectDevice_WindowTitle}"
>>>>>>> 7265c715
        Background="{x:Null}"
        ExtendClientAreaToDecorationsHint="true"
        ExtendClientAreaTitleBarHeightHint="-1"
        RequestedThemeVariant="{DynamicResource ThemeVariant}">
  <Design.DataContext>
    <viewModels:SelectDeviceWindowViewModel />
  </Design.DataContext>

  <DockPanel HorizontalAlignment="Stretch">
    <ExperimentalAcrylicBorder IsHitTestVisible="False" DockPanel.Dock="Top" MinHeight="30" Material="{DynamicResource MainBackgroundMaterial}"/>
    <ExperimentalAcrylicBorder DockPanel.Dock="Left" Padding="10" IsHitTestVisible="True" Material="{DynamicResource MainBackgroundMaterial}">

      <StackPanel Spacing="10" HorizontalAlignment="Center">
<<<<<<< HEAD
        <TextBlock HorizontalAlignment="Center" TextDecorations="Underline">选择设备</TextBlock>
        <TextBlock TextAlignment="Center" TextWrapping="Wrap">检测到多个连接的安卓设备，请在下方选择您想使用的设备</TextBlock>
=======
        <TextBlock HorizontalAlignment="Center" TextDecorations="Underline" Text="{x:Static res:Strings.SelectDevice_Title}"/>
        <TextBlock TextAlignment="Center" TextWrapping="Wrap" Text="{x:Static res:Strings.SelectDevice_Message}"/>
>>>>>>> 7265c715

        <DataGrid Margin="20" ItemsSource="{Binding Devices}"
                    IsReadOnly="True"
                    SelectedItem="{Binding SelectedDevice}"
                    GridLinesVisibility="All"
                    Background="{DynamicResource ModListBackground}">
          <DataGrid.Columns>
            <DataGridTextColumn Header="Model"  Binding="{Binding Model}"/>
            <DataGridTextColumn Header="Id" Binding="{Binding Id}" Width="*" />
          </DataGrid.Columns>
        </DataGrid>        
<<<<<<< HEAD
        <Button Command="{Binding OnSelectDevice}" HorizontalAlignment="Center" HorizontalContentAlignment="Center">确定</Button>
=======
        <Button Command="{Binding OnSelectDevice}" HorizontalAlignment="Center" HorizontalContentAlignment="Center" Content="{x:Static res:Strings.Generic_Select}"/>
>>>>>>> 7265c715
      </StackPanel>
    </ExperimentalAcrylicBorder>
  </DockPanel>
</Window><|MERGE_RESOLUTION|>--- conflicted
+++ resolved
@@ -7,11 +7,7 @@
         mc:Ignorable="d" d:DesignWidth="400" d:DesignHeight="220" SizeToContent="Height" MinWidth="450" Width="450"
         x:Class="QuestPatcher.Views.SelectDeviceWindow"
         Icon="/Assets/questpatcher-logo.ico"
-<<<<<<< HEAD
-        Title="更换设备"
-=======
         Title="{x:Static res:Strings.SelectDevice_WindowTitle}"
->>>>>>> 7265c715
         Background="{x:Null}"
         ExtendClientAreaToDecorationsHint="true"
         ExtendClientAreaTitleBarHeightHint="-1"
@@ -25,13 +21,8 @@
     <ExperimentalAcrylicBorder DockPanel.Dock="Left" Padding="10" IsHitTestVisible="True" Material="{DynamicResource MainBackgroundMaterial}">
 
       <StackPanel Spacing="10" HorizontalAlignment="Center">
-<<<<<<< HEAD
-        <TextBlock HorizontalAlignment="Center" TextDecorations="Underline">选择设备</TextBlock>
-        <TextBlock TextAlignment="Center" TextWrapping="Wrap">检测到多个连接的安卓设备，请在下方选择您想使用的设备</TextBlock>
-=======
         <TextBlock HorizontalAlignment="Center" TextDecorations="Underline" Text="{x:Static res:Strings.SelectDevice_Title}"/>
         <TextBlock TextAlignment="Center" TextWrapping="Wrap" Text="{x:Static res:Strings.SelectDevice_Message}"/>
->>>>>>> 7265c715
 
         <DataGrid Margin="20" ItemsSource="{Binding Devices}"
                     IsReadOnly="True"
@@ -43,11 +34,7 @@
             <DataGridTextColumn Header="Id" Binding="{Binding Id}" Width="*" />
           </DataGrid.Columns>
         </DataGrid>        
-<<<<<<< HEAD
-        <Button Command="{Binding OnSelectDevice}" HorizontalAlignment="Center" HorizontalContentAlignment="Center">确定</Button>
-=======
         <Button Command="{Binding OnSelectDevice}" HorizontalAlignment="Center" HorizontalContentAlignment="Center" Content="{x:Static res:Strings.Generic_Select}"/>
->>>>>>> 7265c715
       </StackPanel>
     </ExperimentalAcrylicBorder>
   </DockPanel>
