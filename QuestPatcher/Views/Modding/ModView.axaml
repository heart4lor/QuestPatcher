<UserControl xmlns="https://github.com/avaloniaui"
             xmlns:x="http://schemas.microsoft.com/winfx/2006/xaml"
             xmlns:d="http://schemas.microsoft.com/expression/blend/2008"
             xmlns:mc="http://schemas.openxmlformats.org/markup-compatibility/2006"
             xmlns:res="clr-namespace:QuestPatcher.Resources"
             xmlns:moddingViewModels="clr-namespace:QuestPatcher.ViewModels.Modding"
             mc:Ignorable="d" d:DesignWidth="800" d:DesignHeight="450"
             x:Class="QuestPatcher.Views.Modding.ModView">
  <Design.DataContext>
    <moddingViewModels:ModViewModel />
  </Design.DataContext>
  <UserControl.Styles>
    <Style Selector="DockPanel#MainModPanel:pointerover">
      <Setter Property="Background" Value="{DynamicResource ModHover}"/>
    </Style>
  </UserControl.Styles>
  
  <DockPanel Height="100" Margin="0 0 0 10" Name="MainModPanel">
    <Panel Width="177.778" DockPanel.Dock="Left">
      <Image Source="{Binding CoverImage}" Stretch="UniformToFill" IsVisible="{Binding CoverImage, Converter={x:Static ObjectConverters.IsNotNull}}" />
      <Image DockPanel.Dock="Left" Source="/Assets/questpatcher-logo.ico" Width="50" IsVisible="{Binding CoverImage, Converter={x:Static ObjectConverters.IsNull}}" />
    </Panel>
    <Panel Margin="10 10 10 0">
      <StackPanel VerticalAlignment="Top" HorizontalAlignment="Left" Spacing="5">
        <StackPanel Orientation="Horizontal" Spacing="5">
          <TextBlock Text="{Binding Name}"/>
          <TextBlock Text="{Binding Version}" FontSize="10" VerticalAlignment="Bottom"/>
        </StackPanel>
        <TextBlock Text="{Binding Description}" FontSize="10"/>
      </StackPanel>
      <TextBlock Text="{Binding Author}" FontSize="10" HorizontalAlignment="Right" VerticalAlignment="Top"/>
<<<<<<< HEAD
      <Button VerticalAlignment="Bottom" Margin="0 0 0 5" HorizontalAlignment="Left" FontSize="13" IsEnabled="{Binding Locker.IsFree}" Command="{Binding OnDelete}">删除</Button>
      <ToggleSwitch VerticalAlignment="Bottom" HorizontalAlignment="Right" OffContent="禁用" OnContent="启用" IsChecked="{Binding IsInstalled}" IsEnabled="{Binding Locker.IsFree}" />
=======
      <Button VerticalAlignment="Bottom" Margin="0 0 0 5" HorizontalAlignment="Left" FontSize="13" IsEnabled="{Binding Locker.IsFree}" Command="{Binding OnDelete}" Content="{x:Static res:Strings.Generic_Delete}"/>
      <ToggleSwitch VerticalAlignment="Bottom" HorizontalAlignment="Right"
                    OffContent="{x:Static res:Strings.Generic_Disabled}"
                    OnContent="{x:Static res:Strings.Generic_Enabled}" 
                    IsChecked="{Binding IsInstalled}"
                    IsEnabled="{Binding Locker.IsFree}" />
>>>>>>> 7265c715
    </Panel>
  </DockPanel>
</UserControl><|MERGE_RESOLUTION|>--- conflicted
+++ resolved
@@ -29,17 +29,12 @@
         <TextBlock Text="{Binding Description}" FontSize="10"/>
       </StackPanel>
       <TextBlock Text="{Binding Author}" FontSize="10" HorizontalAlignment="Right" VerticalAlignment="Top"/>
-<<<<<<< HEAD
-      <Button VerticalAlignment="Bottom" Margin="0 0 0 5" HorizontalAlignment="Left" FontSize="13" IsEnabled="{Binding Locker.IsFree}" Command="{Binding OnDelete}">删除</Button>
-      <ToggleSwitch VerticalAlignment="Bottom" HorizontalAlignment="Right" OffContent="禁用" OnContent="启用" IsChecked="{Binding IsInstalled}" IsEnabled="{Binding Locker.IsFree}" />
-=======
       <Button VerticalAlignment="Bottom" Margin="0 0 0 5" HorizontalAlignment="Left" FontSize="13" IsEnabled="{Binding Locker.IsFree}" Command="{Binding OnDelete}" Content="{x:Static res:Strings.Generic_Delete}"/>
       <ToggleSwitch VerticalAlignment="Bottom" HorizontalAlignment="Right"
                     OffContent="{x:Static res:Strings.Generic_Disabled}"
                     OnContent="{x:Static res:Strings.Generic_Enabled}" 
                     IsChecked="{Binding IsInstalled}"
                     IsEnabled="{Binding Locker.IsFree}" />
->>>>>>> 7265c715
     </Panel>
   </DockPanel>
 </UserControl>