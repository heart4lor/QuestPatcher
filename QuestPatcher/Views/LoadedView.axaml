<UserControl xmlns="https://github.com/avaloniaui"
             xmlns:x="http://schemas.microsoft.com/winfx/2006/xaml"
             xmlns:d="http://schemas.microsoft.com/expression/blend/2008"
             xmlns:mc="http://schemas.openxmlformats.org/markup-compatibility/2006"
             xmlns:viewModels="clr-namespace:QuestPatcher.ViewModels"
             xmlns:res="clr-namespace:QuestPatcher.Resources"
             mc:Ignorable="d" d:DesignWidth="1000" d:DesignHeight="550"
             x:Class="QuestPatcher.Views.LoadedView"
             DragDrop.AllowDrop="True">
  <Design.DataContext>
    <viewModels:LoadedViewModel />  
  </Design.DataContext>
  
  <Panel>
    <DockPanel HorizontalAlignment="Stretch">
      <ExperimentalAcrylicBorder DockPanel.Dock="Left" Width="240" Material="{DynamicResource MainBackgroundMaterial}">
        <StackPanel Orientation="Vertical" Margin="10 30 10 10" Spacing="3">
          <TextBlock TextAlignment="Center" Text="{Binding WelcomeText}" />
          <TextBlock TextAlignment="Center" Text="Modified by MicroBlock &amp; SkyQe" FontSize="10"
                     TextTrimming="CharacterEllipsis" />
          <!-- <TextBlock TextAlignment="Center" Text="Modified by MicroBlock &amp; SkyQe &amp; WGzeyu" FontSize="10" -->
          <!--            TextTrimming="CharacterEllipsis" /> -->
        </StackPanel>
      </ExperimentalAcrylicBorder>
        
      <ExperimentalAcrylicBorder IsHitTestVisible="False" Material="{DynamicResource SelectedSectionBackgroundMaterial}">
          <TextBlock Text="{Binding #TabControl.SelectedItem.Header}" Margin="40 20" FontSize="32" FontWeight="Light" />
      </ExperimentalAcrylicBorder>
    </DockPanel>
    
    <TabControl Classes="sidebar">
<<<<<<< HEAD
      <TabItem Header="打补丁" IsVisible="{Binding NeedsPatchingView}" IsSelected="{Binding !AppInfo.IsModded}">
        <UserControl Content="{Binding PatchingView}" />
      </TabItem>
      <TabItem Header="管理Mod" IsVisible="{Binding AppInfo.IsModded}" IsSelected="{Binding AppInfo.IsModded}" ScrollViewer.VerticalScrollBarVisibility="Disabled">
        <UserControl Content="{Binding ManageModsView}" />
      </TabItem>
      <TabItem Header="杂项" IsVisible="{Binding AppInfo.IsModded}" ScrollViewer.VerticalScrollBarVisibility="Disabled">
        <UserControl Content="{Binding OtherItemsView}" />
      </TabItem>
      <TabItem Header="工具 &amp; 设置">
=======
      <TabItem Header="{x:Static res:Strings.SideBarHeader_Patching}" IsVisible="{Binding NeedsPatchingView}" IsSelected="{Binding !AppInfo.IsModded}">
        <UserControl Content="{Binding PatchingView}" />
      </TabItem>
      <TabItem Header="{x:Static res:Strings.SideBarHeader_ModManage}" IsVisible="{Binding AppInfo.IsModded}" IsSelected="{Binding AppInfo.IsModded}" ScrollViewer.VerticalScrollBarVisibility="Disabled">
        <UserControl Content="{Binding ManageModsView}" />
      </TabItem>
      <TabItem Header="{x:Static res:Strings.SideBarHeader_Other}" IsVisible="{Binding AppInfo.IsModded}" ScrollViewer.VerticalScrollBarVisibility="Disabled">
        <UserControl Content="{Binding OtherItemsView}" />
      </TabItem>
      <TabItem Header="{x:Static res:Strings.SideBarHeader_Options}">
>>>>>>> 7265c715
        <UserControl Content="{Binding ToolsView}" />
      </TabItem>
      <TabItem Header="教程 &amp; 关于">
        <UserControl>
          <Design.DataContext>
            <viewModels:ToolsViewModel />
          </Design.DataContext>
          <DockPanel VerticalAlignment="Stretch" Margin="20 0 20 20" HorizontalAlignment="Stretch">

            <StackPanel Margin="0 20 0 0" Spacing="10">
              <TextBlock FontSize="20">教程/关于</TextBlock>
              <StackPanel Margin="0 20 0 0" Spacing="10" Orientation="Horizontal">
                <Button
                  Command="{Binding ShowTutorial}"
                  HorizontalContentAlignment="Center"
                  HorizontalAlignment="Left"
                  VerticalAlignment="Top"
                  FontSize="12" Padding="10" Margin="6">
                  查看教程
                </Button>
                <Button
                  Command="{Binding OpenSourceAddr}"
                  HorizontalContentAlignment="Center"
                  HorizontalAlignment="Left"
                  VerticalAlignment="Top"
                  FontSize="12" Padding="10" Margin="6">
                  开源地址
                </Button>
                <Button
                  Command="{Binding OpenSourceFKAddr}"
                  HorizontalContentAlignment="Center"
                  HorizontalAlignment="Left"
                  VerticalAlignment="Top"
                  FontSize="12" Padding="10" Margin="6">
                  原项目地址
                </Button>

                <Button Command="{Binding MBAddr}"
                        HorizontalContentAlignment="Center"
                        HorizontalAlignment="Left"
                        VerticalAlignment="Top"
                        FontSize="12" Padding="10" Margin="6">
                  @MicroBlock
                </Button>
                <Button Command="{Binding SkyQeAddr}"
                        HorizontalContentAlignment="Center"
                        HorizontalAlignment="Left"
                        VerticalAlignment="Top"
                        FontSize="12" Padding="10" Margin="6">
                  @Sky·Qe
                </Button>
                <!-- <Button Command="{Binding WGZEYUAddr}" -->
                <!--         HorizontalContentAlignment="Center" -->
                <!--         HorizontalAlignment="Left" -->
                <!--         VerticalAlignment="Top" -->
                <!--         FontSize="12" Padding="10" Margin="6"> -->
                <!--   @WGzeyu -->
                <!-- </Button> -->


              </StackPanel>

            </StackPanel>
            <UserControl Width="500" Margin="0 15 0 0" VerticalAlignment="Bottom" Content="{Binding ProgressView}"
                         HorizontalAlignment="Center" DockPanel.Dock="Bottom" />

          </DockPanel>
        </UserControl>

      </TabItem>
    </TabControl>
    
    <StackPanel Margin="25" VerticalAlignment="Bottom" HorizontalAlignment="Left" Spacing="30">
<<<<<<< HEAD
      <ToggleSwitch IsChecked="{Binding Config.DisplayLogs}" OffContent="隐藏" OnContent="显示">显示日志</ToggleSwitch>
      <StackPanel>
        <TextBlock Text="{Binding AppInfo.Version, StringFormat=APK版本: {0}}" FontWeight="Light" FontSize="12" />
        <TextBlock Text="APK为64位" IsVisible="{Binding AppInfo.Is64Bit}" FontWeight="Light" FontSize="12"/>
        <TextBlock Text="APK为32位" IsVisible="{Binding !AppInfo.Is64Bit}" FontWeight="Light" FontSize="12"/>
        <TextBlock Text="APK已经打过补丁" IsVisible="{Binding AppInfo.IsModded}" FontWeight="Light" FontSize="12" />
        <TextBlock Text="APK没有打过补丁" IsVisible="{Binding !AppInfo.IsModded}" FontWeight="Light" FontSize="12" />

        <TextBlock Text="{Binding Version, StringFormat=QP版本: {0}}" FontWeight="Light" FontSize="12" />
=======
      <ToggleSwitch 
          IsChecked="{Binding Config.DisplayLogs}" 
          Content="{x:Static res:Strings.Global_DisplayLogs}"
          OnContent="{x:Static res:Strings.Generic_On}" 
          OffContent="{x:Static res:Strings.Generic_Off}"/>
      <StackPanel>
        <TextBlock Text="{Binding AppInfo.Version, StringFormat={x:Static res:Strings.LoadedAPKStatus_Version}}" FontWeight="Light" FontSize="12" />
        <TextBlock Text="{x:Static res:Strings.LoadedAPKStatus_64bit}" IsVisible="{Binding AppInfo.Is64Bit}" FontWeight="Light" FontSize="12"/>
        <TextBlock Text="{x:Static res:Strings.LoadedAPKStatus_32bit}" IsVisible="{Binding !AppInfo.Is64Bit}" FontWeight="Light" FontSize="12"/>
        <TextBlock Text="{x:Static res:Strings.LoadedAPKStatus_Modded}" IsVisible="{Binding AppInfo.IsModded}" FontWeight="Light" FontSize="12" />
        <TextBlock Text="{x:Static res:Strings.LoadedAPKStatus_NotModded}" IsVisible="{Binding !AppInfo.IsModded}" FontWeight="Light" FontSize="12" />

        <TextBlock Text="{Binding Version, StringFormat={x:Static res:Strings.LoadedQPVersion}}" FontWeight="Light" FontSize="12" />
>>>>>>> 7265c715
      </StackPanel>
    </StackPanel>
  </Panel>
</UserControl><|MERGE_RESOLUTION|>--- conflicted
+++ resolved
@@ -29,18 +29,6 @@
     </DockPanel>
     
     <TabControl Classes="sidebar">
-<<<<<<< HEAD
-      <TabItem Header="打补丁" IsVisible="{Binding NeedsPatchingView}" IsSelected="{Binding !AppInfo.IsModded}">
-        <UserControl Content="{Binding PatchingView}" />
-      </TabItem>
-      <TabItem Header="管理Mod" IsVisible="{Binding AppInfo.IsModded}" IsSelected="{Binding AppInfo.IsModded}" ScrollViewer.VerticalScrollBarVisibility="Disabled">
-        <UserControl Content="{Binding ManageModsView}" />
-      </TabItem>
-      <TabItem Header="杂项" IsVisible="{Binding AppInfo.IsModded}" ScrollViewer.VerticalScrollBarVisibility="Disabled">
-        <UserControl Content="{Binding OtherItemsView}" />
-      </TabItem>
-      <TabItem Header="工具 &amp; 设置">
-=======
       <TabItem Header="{x:Static res:Strings.SideBarHeader_Patching}" IsVisible="{Binding NeedsPatchingView}" IsSelected="{Binding !AppInfo.IsModded}">
         <UserControl Content="{Binding PatchingView}" />
       </TabItem>
@@ -51,7 +39,6 @@
         <UserControl Content="{Binding OtherItemsView}" />
       </TabItem>
       <TabItem Header="{x:Static res:Strings.SideBarHeader_Options}">
->>>>>>> 7265c715
         <UserControl Content="{Binding ToolsView}" />
       </TabItem>
       <TabItem Header="教程 &amp; 关于">
@@ -125,17 +112,6 @@
     </TabControl>
     
     <StackPanel Margin="25" VerticalAlignment="Bottom" HorizontalAlignment="Left" Spacing="30">
-<<<<<<< HEAD
-      <ToggleSwitch IsChecked="{Binding Config.DisplayLogs}" OffContent="隐藏" OnContent="显示">显示日志</ToggleSwitch>
-      <StackPanel>
-        <TextBlock Text="{Binding AppInfo.Version, StringFormat=APK版本: {0}}" FontWeight="Light" FontSize="12" />
-        <TextBlock Text="APK为64位" IsVisible="{Binding AppInfo.Is64Bit}" FontWeight="Light" FontSize="12"/>
-        <TextBlock Text="APK为32位" IsVisible="{Binding !AppInfo.Is64Bit}" FontWeight="Light" FontSize="12"/>
-        <TextBlock Text="APK已经打过补丁" IsVisible="{Binding AppInfo.IsModded}" FontWeight="Light" FontSize="12" />
-        <TextBlock Text="APK没有打过补丁" IsVisible="{Binding !AppInfo.IsModded}" FontWeight="Light" FontSize="12" />
-
-        <TextBlock Text="{Binding Version, StringFormat=QP版本: {0}}" FontWeight="Light" FontSize="12" />
-=======
       <ToggleSwitch 
           IsChecked="{Binding Config.DisplayLogs}" 
           Content="{x:Static res:Strings.Global_DisplayLogs}"
@@ -149,7 +125,6 @@
         <TextBlock Text="{x:Static res:Strings.LoadedAPKStatus_NotModded}" IsVisible="{Binding !AppInfo.IsModded}" FontWeight="Light" FontSize="12" />
 
         <TextBlock Text="{Binding Version, StringFormat={x:Static res:Strings.LoadedQPVersion}}" FontWeight="Light" FontSize="12" />
->>>>>>> 7265c715
       </StackPanel>
     </StackPanel>
   </Panel>
