--- conflicted
+++ resolved
@@ -7,9 +7,9 @@
              x:Class="QuestPatcher.Views.LoadedView"
              DragDrop.AllowDrop="True">
   <Design.DataContext>
-    <viewModels:LoadedViewModel />
+    <viewModels:LoadedViewModel />  
   </Design.DataContext>
-
+  
   <Panel>
     <DockPanel HorizontalAlignment="Stretch">
       <ExperimentalAcrylicBorder DockPanel.Dock="Left" Width="240" Material="{DynamicResource MainBackgroundMaterial}">
@@ -20,24 +20,18 @@
           <!-- <TextBlock TextAlignment="Center" Text="Modified by MicroBlock &amp; SkyQe &amp; WGzeyu" FontSize="10" -->
           <!--            TextTrimming="CharacterEllipsis" /> -->
         </StackPanel>
-      </ExperimentalAcrylicBorder>
-
-      <ExperimentalAcrylicBorder IsHitTestVisible="False"
-                                 Material="{DynamicResource SelectedSectionBackgroundMaterial}">
+    </ExperimentalAcrylicBorder>
+        
+    <ExperimentalAcrylicBorder IsHitTestVisible="False" Material="{DynamicResource SelectedSectionBackgroundMaterial}">
         <TextBlock Text="{Binding #TabControl.SelectedItem.Header}" Margin="40 20" FontSize="32" FontWeight="Light" />
-      </ExperimentalAcrylicBorder>
+    </ExperimentalAcrylicBorder>
     </DockPanel>
-
+    
     <TabControl Classes="sidebar">
-<<<<<<< HEAD
-      <TabItem Header="打补丁" IsVisible="{Binding !AppInfo.IsModded}" IsSelected="{Binding !AppInfo.IsModded}">
-=======
-      <TabItem Header="Patching" IsVisible="{Binding NeedsPatchingView}" IsSelected="{Binding !AppInfo.IsModded}">
->>>>>>> 13bc113a
+      <TabItem Header="打补丁" IsVisible="{Binding NeedsPatchingView}" IsSelected="{Binding !AppInfo.IsModded}">
         <UserControl Content="{Binding PatchingView}" />
       </TabItem>
-      <TabItem Header="管理Mod" IsVisible="{Binding AppInfo.IsModded}" IsSelected="{Binding AppInfo.IsModded}"
-               ScrollViewer.VerticalScrollBarVisibility="Disabled">
+      <TabItem Header="管理Mod" IsVisible="{Binding AppInfo.IsModded}" IsSelected="{Binding AppInfo.IsModded}" ScrollViewer.VerticalScrollBarVisibility="Disabled">
         <UserControl Content="{Binding ManageModsView}" />
       </TabItem>
       <TabItem Header="杂项" IsVisible="{Binding AppInfo.IsModded}" ScrollViewer.VerticalScrollBarVisibility="Disabled">
@@ -115,10 +109,8 @@
 
       </TabItem>
     </TabControl>
-
+    
     <StackPanel Margin="25" VerticalAlignment="Bottom" HorizontalAlignment="Left" Spacing="30">
-
-
       <ToggleSwitch IsChecked="{Binding Config.DisplayLogs}" OffContent="隐藏" OnContent="显示">显示日志</ToggleSwitch>
       <StackPanel>
         <TextBlock Text="{Binding QPVersion, StringFormat=QP版本: {0}}" FontWeight="Light" FontSize="12" />
