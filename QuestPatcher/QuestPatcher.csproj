﻿<Project Sdk="Microsoft.NET.Sdk">

  <PropertyGroup>
    <TargetFramework>net6.0</TargetFramework>
    <Nullable>enable</Nullable>
    <ApplicationIcon>Assets\questpatcher-logo.ico</ApplicationIcon>
    <BuiltInComInteropSupport>true</BuiltInComInteropSupport>
    <AvaloniaNameGeneratorIsEnabled>false</AvaloniaNameGeneratorIsEnabled>
  </PropertyGroup>

  <Target Name="SetVersionFromFile" BeforeTargets="BeforeBuild">
    <ReadLinesFromFile File="../VERSION">
      <Output TaskParameter="Lines" ItemName="VersionFileContent" />
    </ReadLinesFromFile>
    <PropertyGroup>
      <Version>@(VersionFileContent)</Version>
    </PropertyGroup>

    <Message Text="Setting version to content of version file (@(VersionFileContent))" Importance="High" />
  </Target>

  <PropertyGroup Condition=" '$(Configuration)' == 'Debug' ">
    <OutputType>Exe</OutputType>
  </PropertyGroup>
  <PropertyGroup Condition=" '$(Configuration)' == 'Release' ">
    <OutputType>WinExe</OutputType>
    <DebugType>embedded</DebugType>
    <SelfContained>true</SelfContained>
    <PublishTrimmed>true</PublishTrimmed>
    <TrimMode>Link</TrimMode>
    <SuppressTrimAnalysisWarnings>true</SuppressTrimAnalysisWarnings>
  </PropertyGroup>

  <PropertyGroup>
    <CFBundleName>QuestPatcher</CFBundleName>
    <CFBundleDisplayName>QuestPatcher</CFBundleDisplayName>
    <CFBundleIdentifier>com.lauriethefish.QuestPatcher</CFBundleIdentifier>
    <CFBundleVersion>1.0.0</CFBundleVersion>
    <CFBundleShortVersionString>1.0.0</CFBundleShortVersionString>
    <CFBundlePackageType>APPL</CFBundlePackageType>
    <CFBundleSignature>????</CFBundleSignature>
    <CFBundleExecutable>QuestPatcher</CFBundleExecutable>
    <CFBundleIconFile>iconfile.icns</CFBundleIconFile> 
    <NSPrincipalClass>NSApplication</NSPrincipalClass>
    <NSHighResolutionCapable>true</NSHighResolutionCapable>
</PropertyGroup>

  <ItemGroup>
    <AvaloniaResource Include="Assets\**" />
    <AvaloniaResource Include="Styles\**" />
    <None Include="iconfile.icns" CopyToOutputDirectory="Always" Condition="$(RuntimeIdentifier.StartsWith('osx'))" />
  </ItemGroup>
  
  <ItemGroup>
    <PackageReference Include="Avalonia" Version="11.0.6" />
    <PackageReference Include="Avalonia.Desktop" Version="11.0.6" />
    <PackageReference Condition="'$(Configuration)' == 'Debug'" Include="Avalonia.Diagnostics" Version="11.0.6" />
    <PackageReference Include="Avalonia.Fonts.Inter" Version="11.0.6" />
    <PackageReference Include="Avalonia.Markup.Xaml.Loader" Version="11.0.6" />
    <PackageReference Include="Avalonia.ReactiveUI" Version="11.0.6" />
    <PackageReference Include="Avalonia.Themes.Fluent" Version="11.0.6" />
    <PackageReference Include="Avalonia.Controls.DataGrid" Version="11.0.6" />
    <PackageReference Include="Dotnet.Bundle" Version="0.9.13" />
  </ItemGroup>

  <ItemGroup>
    <ProjectReference Include="..\QuestPatcher.Core\QuestPatcher.Core.csproj" />
  </ItemGroup>

<<<<<<< HEAD
=======
  <ItemGroup>
    <UpToDateCheckInput Remove="views\SelectDeviceWindow.axaml" />
  </ItemGroup>
>>>>>>> 4c0d3132
</Project><|MERGE_RESOLUTION|>--- conflicted
+++ resolved
@@ -40,17 +40,17 @@
     <CFBundlePackageType>APPL</CFBundlePackageType>
     <CFBundleSignature>????</CFBundleSignature>
     <CFBundleExecutable>QuestPatcher</CFBundleExecutable>
-    <CFBundleIconFile>iconfile.icns</CFBundleIconFile> 
+    <CFBundleIconFile>iconfile.icns</CFBundleIconFile>
     <NSPrincipalClass>NSApplication</NSPrincipalClass>
     <NSHighResolutionCapable>true</NSHighResolutionCapable>
-</PropertyGroup>
+  </PropertyGroup>
 
   <ItemGroup>
     <AvaloniaResource Include="Assets\**" />
     <AvaloniaResource Include="Styles\**" />
     <None Include="iconfile.icns" CopyToOutputDirectory="Always" Condition="$(RuntimeIdentifier.StartsWith('osx'))" />
   </ItemGroup>
-  
+
   <ItemGroup>
     <PackageReference Include="Avalonia" Version="11.0.6" />
     <PackageReference Include="Avalonia.Desktop" Version="11.0.6" />
@@ -67,10 +67,7 @@
     <ProjectReference Include="..\QuestPatcher.Core\QuestPatcher.Core.csproj" />
   </ItemGroup>
 
-<<<<<<< HEAD
-=======
   <ItemGroup>
     <UpToDateCheckInput Remove="views\SelectDeviceWindow.axaml" />
   </ItemGroup>
->>>>>>> 4c0d3132
 </Project>