﻿using System;
using System.Linq;
using Avalonia.Controls;
using Avalonia.Platform.Storage;
using QuestPatcher.Core;
using QuestPatcher.Core.Models;
using QuestPatcher.Core.Patching;
using QuestPatcher.Models;
using QuestPatcher.Resources;
using ReactiveUI;
using Serilog;

namespace QuestPatcher.ViewModels
{
    public class PatchingViewModel : ViewModelBase
    {
        public bool IsPatchingInProgress { get => _isPatchingInProgress; set { if (_isPatchingInProgress != value) { this.RaiseAndSetIfChanged(ref _isPatchingInProgress, value); } } }
        private bool _isPatchingInProgress;

        public string PatchingStageText { get; private set; } = "";

        public string? CustomSplashPath => Config.PatchingOptions.CustomSplashPath;

        public Config Config { get; }

        public OperationLocker Locker { get; }

        public ProgressViewModel ProgressBarView { get; }

        public ExternalFilesDownloader FilesDownloader { get; }

        private readonly PatchingManager _patchingManager;
        private readonly InstallManager _installManager;
        private readonly Window _mainWindow;

        public PatchingViewModel(Config config, OperationLocker locker, PatchingManager patchingManager, InstallManager installManager, Window mainWindow, ProgressViewModel progressBarView, ExternalFilesDownloader filesDownloader)
        {
            Config = config;
            Locker = locker;
            ProgressBarView = progressBarView;
            FilesDownloader = filesDownloader;

            _patchingManager = patchingManager;
            _installManager = installManager;
            _mainWindow = mainWindow;

            _patchingManager.PropertyChanged += (_, args) =>
            {
                if (args.PropertyName == nameof(_patchingManager.PatchingStage))
                {
                    OnPatchingStageChange(_patchingManager.PatchingStage);
                }
            };
        }

        public async void StartPatching()
        {
            if (Config.PatchingOptions.FlatScreenSupport)
            {
                // Disable VR requirement apparently causes infinite load
                var builder = new DialogBuilder
                {
                    Title = "禁用VR要求已启用",
                    Text = "您在补丁选项中禁用了VR要求，这可能会导致出现错误，例如启动游戏时无限加载"
                };
                
                builder.OkButton.Text = "仍然继续";
                if (!await builder.OpenDialogue(_mainWindow))
                {
                    return;
                }
            }

            IsPatchingInProgress = true;
            Locker.StartOperation();
            try
            {
                await _patchingManager.PatchApp();
            }
            catch (FileDownloadFailedException ex)
            {
                Log.Error("Patching failed as essential files could not be downloaded: {Message}", ex.Message);

                var builder = new DialogBuilder
                {
                    Title = Strings.Patching_FileDownloadFailed_Title,
                    Text = Strings.Patching_FileDownloadFailed_Text,
                    HideCancelButton = true
                };

                await builder.OpenDialogue(_mainWindow);
            }
            catch (Exception ex)
            {
                // Print troubleshooting information for debugging
                Log.Error(ex, "Patching failed!");
                var builder = new DialogBuilder
                {
<<<<<<< HEAD
                    Title = "完蛋!出错了",
                    Text = "在给游戏打补丁的过程中出现了一个意料外的错误。",
=======
                    Title = Strings.Patching_PatchingFailed_Title,
                    Text = Strings.Patching_PatchingFailed_Text,
>>>>>>> 7265c715
                    HideCancelButton = true
                };
                builder.WithException(ex);

                await builder.OpenDialogue(_mainWindow);
            }
            finally
            {
                IsPatchingInProgress = false;
                Locker.FinishOperation();
            }

            if (_installManager.InstalledApp?.IsModded ?? false)
            {
                // Display a dialogue to give the user some info about what to expect next, and to avoid them pressing restore app by mistake
                Log.Debug("Patching completed successfully, displaying info dialogue");
                var builder = new DialogBuilder
                {
<<<<<<< HEAD
                    Title = "完工!",
                    Text = "你的游戏现在已经打完补丁啦\n现在你可以安装Mod了！" +
                    "\n\n提示：如果你在头显里面看到了一个“恢复的应用”窗口，不必惊慌，只用点击取消即可。Oculus不会因为打Mod封号，所以没啥好担心的。",
=======
                    Title = Strings.Patching_PatchingSuccess_Title,
                    Text = Strings.Patching_PatchingSuccess_Text,
>>>>>>> 7265c715
                    HideCancelButton = true
                };
                await builder.OpenDialogue(_mainWindow);
            }
        }

        public async void SelectSplashPath()
        {
            try
            {
                var files = await _mainWindow.StorageProvider.OpenFilePickerAsync(new FilePickerOpenOptions
                {
                    FileTypeFilter = new[]
                    {
                        FilePickerFileTypes.ImagePng
                    }
                });
                Config.PatchingOptions.CustomSplashPath = files.FirstOrDefault()?.Path.LocalPath;
                this.RaisePropertyChanged(nameof(CustomSplashPath));
            }
            catch (Exception ex)
            {
                Log.Error(ex, "Failed to select splash screen path");
            }
        }

        /// <summary>
        /// Updates the patching stage text in the view
        /// </summary>
        /// <param name="stage">The new patching stage</param>
        private void OnPatchingStageChange(PatchingStage stage)
        {
            PatchingStageText = stage switch
            {
<<<<<<< HEAD
                PatchingStage.NotStarted => "未开始",
                PatchingStage.FetchingFiles => "下载打补丁所需的文件 (1/6)",
                PatchingStage.MovingToTemp => "将APK移动至指定位置 (2/6)",
                PatchingStage.Patching => "更改APK文件来使其支持安装mod (3/6)",
                PatchingStage.Signing => "给APK签名 (4/6)",
                PatchingStage.UninstallingOriginal => "卸载原有的APK (5/6)",
                PatchingStage.InstallingModded => "安装改过的APK (6/6)",
=======
                PatchingStage.NotStarted => Strings.PatchingStage_NotStarted,
                PatchingStage.FetchingFiles => Strings.PatchingStage_FetchFiles,
                PatchingStage.MovingToTemp => Strings.PatchingStage_MoveToTemp,
                PatchingStage.Patching => Strings.PatchingStage_Patching,
                PatchingStage.Signing => Strings.PatchingStage_Signing,
                PatchingStage.UninstallingOriginal => Strings.PatchingStage_UninstallOriginal,
                PatchingStage.InstallingModded => Strings.PatchingStage_InstallModded,
>>>>>>> 7265c715
                _ => throw new NotImplementedException()
            };
            this.RaisePropertyChanged(nameof(PatchingStageText));
        }
    }
}<|MERGE_RESOLUTION|>--- conflicted
+++ resolved
@@ -96,13 +96,8 @@
                 Log.Error(ex, "Patching failed!");
                 var builder = new DialogBuilder
                 {
-<<<<<<< HEAD
-                    Title = "完蛋!出错了",
-                    Text = "在给游戏打补丁的过程中出现了一个意料外的错误。",
-=======
                     Title = Strings.Patching_PatchingFailed_Title,
                     Text = Strings.Patching_PatchingFailed_Text,
->>>>>>> 7265c715
                     HideCancelButton = true
                 };
                 builder.WithException(ex);
@@ -121,14 +116,8 @@
                 Log.Debug("Patching completed successfully, displaying info dialogue");
                 var builder = new DialogBuilder
                 {
-<<<<<<< HEAD
-                    Title = "完工!",
-                    Text = "你的游戏现在已经打完补丁啦\n现在你可以安装Mod了！" +
-                    "\n\n提示：如果你在头显里面看到了一个“恢复的应用”窗口，不必惊慌，只用点击取消即可。Oculus不会因为打Mod封号，所以没啥好担心的。",
-=======
                     Title = Strings.Patching_PatchingSuccess_Title,
                     Text = Strings.Patching_PatchingSuccess_Text,
->>>>>>> 7265c715
                     HideCancelButton = true
                 };
                 await builder.OpenDialogue(_mainWindow);
@@ -163,15 +152,6 @@
         {
             PatchingStageText = stage switch
             {
-<<<<<<< HEAD
-                PatchingStage.NotStarted => "未开始",
-                PatchingStage.FetchingFiles => "下载打补丁所需的文件 (1/6)",
-                PatchingStage.MovingToTemp => "将APK移动至指定位置 (2/6)",
-                PatchingStage.Patching => "更改APK文件来使其支持安装mod (3/6)",
-                PatchingStage.Signing => "给APK签名 (4/6)",
-                PatchingStage.UninstallingOriginal => "卸载原有的APK (5/6)",
-                PatchingStage.InstallingModded => "安装改过的APK (6/6)",
-=======
                 PatchingStage.NotStarted => Strings.PatchingStage_NotStarted,
                 PatchingStage.FetchingFiles => Strings.PatchingStage_FetchFiles,
                 PatchingStage.MovingToTemp => Strings.PatchingStage_MoveToTemp,
@@ -179,7 +159,6 @@
                 PatchingStage.Signing => Strings.PatchingStage_Signing,
                 PatchingStage.UninstallingOriginal => Strings.PatchingStage_UninstallOriginal,
                 PatchingStage.InstallingModded => Strings.PatchingStage_InstallModded,
->>>>>>> 7265c715
                 _ => throw new NotImplementedException()
             };
             this.RaisePropertyChanged(nameof(PatchingStageText));
