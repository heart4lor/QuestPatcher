--- conflicted
+++ resolved
@@ -123,13 +123,8 @@
             {
                 var builder = new DialogBuilder
                 {
-<<<<<<< HEAD
-                    Title = "Mod注入器不匹配",
-                    Text = $"您正在安装的Mod需要 {Mod.ModLoader} 注入器，但您的游戏是使用 {_installManager.InstalledApp.ModLoader} 打的补丁。",
-=======
                     Title = Strings.Mod_WrongModLoader_Title,
                     Text = String.Format(Strings.Mod_WrongModLoader_Text, Mod.ModLoader, _installManager.InstalledApp.ModLoader),
->>>>>>> 7265c715
                     HideCancelButton = true
                 };
 
@@ -142,17 +137,10 @@
             {
                 var builder = new DialogBuilder
                 {
-<<<<<<< HEAD
-                    Title = "版本不匹配的Mod",
-                    Text = $"该Mod是为{Mod.PackageVersion}版本的游戏开发的，然而你当前安装的游戏版本是{_installManager.InstalledApp.Version}。启用这个Mod有可能会导致游戏崩溃，也有可能正常运行。"
-                };
-                builder.OkButton.Text = "仍然继续";
-=======
                     Title = Strings.Mod_OutdatedMod_Title,
                     Text = string.Format(Strings.Mod_OutdatedMod_Text, Mod.PackageVersion, _installManager.InstalledApp.Version)
                 };
                 builder.OkButton.Text = Strings.Generic_ContinueAnyway;
->>>>>>> 7265c715
 
                 if (!await builder.OpenDialogue(_mainWindow))
                 {
