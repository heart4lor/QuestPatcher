﻿using Avalonia.Controls;
using QuestPatcher.Core;
using QuestPatcher.Core.Modding;
using QuestPatcher.Models;

namespace QuestPatcher.ViewModels.Modding
{
    public class ManageModsViewModel : ViewModelBase
    {
        public ModListViewModel ModsList { get; }

        public ModListViewModel LibrariesList { get; }

        public ProgressViewModel ProgressView { get; }

        public ManageModsViewModel(ModManager modManager, InstallManager installManager, Window mainWindow, OperationLocker locker, ProgressViewModel progressView, BrowseImportManager browseManager)
        {
            ProgressView = progressView;
<<<<<<< HEAD
            ModsList = new ModListViewModel("模组", true, modManager.Mods, modManager, patchingManager, mainWindow, locker, browseManager);

            System.Console.Out.WriteLine("Loaded libraries");
            for(int x = 0; x < modManager.Libraries.Count; x++)
            {
                System.Console.Out.WriteLine(
                  $"Lib {modManager.Libraries[x].Name}(By {modManager.Libraries[x].Author}) {modManager.Libraries[x].Version}({modManager.Libraries[x].PackageVersion})");
            }
         //   LibrariesList = new ModListViewModel("支持库", false, modManager.Libraries, modManager, patchingManager, mainWindow, locker, browseManager);
=======
            ModsList = new ModListViewModel("Mods", true, modManager.Mods, modManager, installManager, mainWindow, locker, browseManager);
            LibrariesList = new ModListViewModel("Libraries", false, modManager.Libraries, modManager, installManager, mainWindow, locker, browseManager);
>>>>>>> 13bc113a
        }
    }
}<|MERGE_RESOLUTION|>--- conflicted
+++ resolved
@@ -16,8 +16,8 @@
         public ManageModsViewModel(ModManager modManager, InstallManager installManager, Window mainWindow, OperationLocker locker, ProgressViewModel progressView, BrowseImportManager browseManager)
         {
             ProgressView = progressView;
-<<<<<<< HEAD
-            ModsList = new ModListViewModel("模组", true, modManager.Mods, modManager, patchingManager, mainWindow, locker, browseManager);
+            ModsList = new ModListViewModel("模组", true, modManager.Mods, modManager, installManager, mainWindow, locker, browseManager);
+            //   LibrariesList = new ModListViewModel("支持库", false, modManager.Libraries, modManager, installManager, mainWindow, locker, browseManager);
 
             System.Console.Out.WriteLine("Loaded libraries");
             for(int x = 0; x < modManager.Libraries.Count; x++)
@@ -25,11 +25,6 @@
                 System.Console.Out.WriteLine(
                   $"Lib {modManager.Libraries[x].Name}(By {modManager.Libraries[x].Author}) {modManager.Libraries[x].Version}({modManager.Libraries[x].PackageVersion})");
             }
-         //   LibrariesList = new ModListViewModel("支持库", false, modManager.Libraries, modManager, patchingManager, mainWindow, locker, browseManager);
-=======
-            ModsList = new ModListViewModel("Mods", true, modManager.Mods, modManager, installManager, mainWindow, locker, browseManager);
-            LibrariesList = new ModListViewModel("Libraries", false, modManager.Libraries, modManager, installManager, mainWindow, locker, browseManager);
->>>>>>> 13bc113a
         }
     }
 }