﻿using Avalonia.Controls;
using QuestPatcher.Core;
using QuestPatcher.Core.Modding;
using QuestPatcher.Models;
using QuestPatcher.Resources;

namespace QuestPatcher.ViewModels.Modding
{
    public class ManageModsViewModel : ViewModelBase
    {
        public ModListViewModel ModsList { get; }

        public ModListViewModel LibrariesList { get; }

        public ProgressViewModel ProgressView { get; }

        public ManageModsViewModel(ModManager modManager, InstallManager installManager, Window mainWindow, OperationLocker locker, ProgressViewModel progressView, BrowseImportManager browseManager)
        {
            ProgressView = progressView;
<<<<<<< HEAD
            ModsList = new ModListViewModel("模组", true, modManager.Mods, modManager, installManager, mainWindow, locker, browseManager);
            //   LibrariesList = new ModListViewModel("支持库", false, modManager.Libraries, modManager, installManager, mainWindow, locker, browseManager);

            System.Console.Out.WriteLine("Loaded libraries");
            for(int x = 0; x < modManager.Libraries.Count; x++)
            {
                System.Console.Out.WriteLine(
                  $"Lib {modManager.Libraries[x].Name}(By {modManager.Libraries[x].Author}) {modManager.Libraries[x].Version}({modManager.Libraries[x].PackageVersion})");
            }
=======
            ModsList = new ModListViewModel(Strings.Mod_Section_Mods, true, modManager.Mods, modManager, installManager, mainWindow, locker, browseManager);
            LibrariesList = new ModListViewModel(Strings.Mod_Section_Libraries, false, modManager.Libraries, modManager, installManager, mainWindow, locker, browseManager);
>>>>>>> 7265c715
        }
    }
}<|MERGE_RESOLUTION|>--- conflicted
+++ resolved
@@ -17,20 +17,15 @@
         public ManageModsViewModel(ModManager modManager, InstallManager installManager, Window mainWindow, OperationLocker locker, ProgressViewModel progressView, BrowseImportManager browseManager)
         {
             ProgressView = progressView;
-<<<<<<< HEAD
-            ModsList = new ModListViewModel("模组", true, modManager.Mods, modManager, installManager, mainWindow, locker, browseManager);
-            //   LibrariesList = new ModListViewModel("支持库", false, modManager.Libraries, modManager, installManager, mainWindow, locker, browseManager);
-
+            ModsList = new ModListViewModel(Strings.Mod_Section_Mods, true, modManager.Mods, modManager, installManager, mainWindow, locker, browseManager);
+            // LibrariesList = new ModListViewModel(Strings.Mod_Section_Libraries, false, modManager.Libraries, modManager, installManager, mainWindow, locker, browseManager);
+            
             System.Console.Out.WriteLine("Loaded libraries");
             for(int x = 0; x < modManager.Libraries.Count; x++)
             {
                 System.Console.Out.WriteLine(
-                  $"Lib {modManager.Libraries[x].Name}(By {modManager.Libraries[x].Author}) {modManager.Libraries[x].Version}({modManager.Libraries[x].PackageVersion})");
+                    $"Lib {modManager.Libraries[x].Name}(By {modManager.Libraries[x].Author}) {modManager.Libraries[x].Version}({modManager.Libraries[x].PackageVersion})");
             }
-=======
-            ModsList = new ModListViewModel(Strings.Mod_Section_Mods, true, modManager.Mods, modManager, installManager, mainWindow, locker, browseManager);
-            LibrariesList = new ModListViewModel(Strings.Mod_Section_Libraries, false, modManager.Libraries, modManager, installManager, mainWindow, locker, browseManager);
->>>>>>> 7265c715
         }
     }
 }