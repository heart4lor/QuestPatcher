--- conflicted
+++ resolved
@@ -5,11 +5,8 @@
 using Avalonia.Input;
 using QuestPatcher.Core;
 using QuestPatcher.Core.Models;
-<<<<<<< HEAD
+using QuestPatcher.Resources;
 using QuestPatcher.Utils;
-=======
-using QuestPatcher.Resources;
->>>>>>> 7265c715
 using QuestPatcher.ViewModels.Modding;
 using ReactiveUI;
 using Serilog;
@@ -19,7 +16,8 @@
 {
     public class LoadedViewModel : ViewModelBase
     {
-<<<<<<< HEAD
+        public string SelectedAppText => $"Modified by MicroBlock";
+
         public void ShowTutorial()
         {
             Util.OpenWebpage("https://bs.wgzeyu.com/oq-guide-qp/");
@@ -41,16 +39,11 @@
         {
             Util.OpenWebpage("https://space.bilibili.com/413164365");
         }
-=======
-        public string SelectedAppText => string.Format(Strings.Global_CurrentModding, Config.AppId);
->>>>>>> 7265c715
 
         public void SkyQeAddr()
         {
             Util.OpenWebpage("https://space.bilibili.com/3744764");
         }
-        
-        public string SelectedAppText => $"Modified by MicroBlock";
         
         public PatchingViewModel PatchingView { get; }
 
@@ -72,11 +65,7 @@
             }
         }
 
-<<<<<<< HEAD
-        public string WelcomeText => $"{AppName} 2";
-=======
         public string WelcomeText => string.Format(Strings.Global_WelcomeMessage, AppName);
->>>>>>> 7265c715
 
         public string Version => VersionUtil.QuestPatcherVersion.ToString();
 
