--- conflicted
+++ resolved
@@ -5,7 +5,6 @@
 using System;
 using System.Diagnostics;
 using System.IO;
-using System.Threading.Tasks;
 using ReactiveUI;
 using QuestPatcher.Core;
 using QuestPatcher.Core.Modding;
@@ -17,7 +16,6 @@
 {
     public class ToolsViewModel : ViewModelBase
     {
-      
         public Config Config { get; }
 
         public ProgressViewModel ProgressView { get; }
@@ -39,14 +37,10 @@
         private readonly BrowseImportManager _browseManager;
         private readonly ModManager _modManager;
 
-<<<<<<< HEAD
         public ToolsViewModel(Config config, ProgressViewModel progressView, OperationLocker locker, 
-            Window mainWindow, SpecialFolders specialFolders, PatchingManager patchingManager, 
+            Window mainWindow, SpecialFolders specialFolders, InstallManager installManager, 
             AndroidDebugBridge debugBridge, QuestPatcherUiService uiService, InfoDumper dumper, ThemeManager themeManager, 
             BrowseImportManager browseManager, ModManager modManager)
-=======
-        public ToolsViewModel(Config config, ProgressViewModel progressView, OperationLocker locker, Window mainWindow, SpecialFolders specialFolders, InstallManager installManager, AndroidDebugBridge debugBridge, QuestPatcherUiService uiService, InfoDumper dumper, ThemeManager themeManager)
->>>>>>> 13bc113a
         {
             Config = config;
             ProgressView = progressView;
@@ -76,6 +70,7 @@
 
         public async void InstallServerSwitcher()
         {
+            // TODO Sky: download apk here then call normal install
             await _browseManager.InstallApkFromUrl("https://ganbei-hot-update-1258625969.file.myqcloud.com/questpatcher_mirror/Icey-latest.apk");
         }
 
@@ -95,13 +90,8 @@
                     Locker.StartOperation();
                     try
                     {
-<<<<<<< HEAD
                         Log.Information("正在卸载 . . .");
-                        await _patchingManager.UninstallCurrentApp();
-=======
-                        Log.Information("Uninstalling app . . .");
                         await _installManager.UninstallApp();
->>>>>>> 13bc113a
                     }
                     finally
                     {
@@ -111,7 +101,7 @@
             }
             catch (Exception ex)
             {
-                Log.Error($"卸载 {ex} 失败！");
+                Log.Error($"卸载失败！{ex}");
             }
         }
 
