﻿using System;
using System.Diagnostics;
using System.IO;
using System.Threading.Tasks;
using Avalonia;
using Avalonia.Controls;
using QuestPatcher.Core;
using QuestPatcher.Core.Modding;
using QuestPatcher.Core.Models;
using QuestPatcher.Models;
using QuestPatcher.Resources;
using QuestPatcher.Services;
using ReactiveUI;
using Serilog;

namespace QuestPatcher.ViewModels
{
    public class ToolsViewModel : ViewModelBase
    {
        public Config Config { get; }

        public ProgressViewModel ProgressView { get; }

        public OperationLocker Locker { get; }

        public ThemeManager ThemeManager { get; }
        
        public Language SelectedLanguage
        {
            get => Config.Language;
            set
            {
                if (value != Config.Language)
                {
                    Config.Language = value;
                    ShowLanguageChangeDialog();
                }
            }
        }

        public string AdbButtonText => _isAdbLogging ? Strings.Tools_Tool_ToggleADB_Stop : Strings.Tools_Tool_ToggleADB_Start;

        private bool _isAdbLogging;

        private readonly Window _mainWindow;
        private readonly SpecialFolders _specialFolders;
        private readonly InstallManager _installManager;
        private readonly AndroidDebugBridge _debugBridge;
        private readonly QuestPatcherUiService _uiService;
        private readonly InfoDumper _dumper;
<<<<<<< HEAD
        private readonly BrowseImportManager _browseManager;
        private readonly ModManager _modManager;

        public ToolsViewModel(Config config, ProgressViewModel progressView, OperationLocker locker, 
            Window mainWindow, SpecialFolders specialFolders, InstallManager installManager, 
            AndroidDebugBridge debugBridge, QuestPatcherUiService uiService, InfoDumper dumper, ThemeManager themeManager, 
            BrowseImportManager browseManager, ModManager modManager)
=======
        private readonly Action _quit;

        public ToolsViewModel(Config config, ProgressViewModel progressView, OperationLocker locker, Window mainWindow, SpecialFolders specialFolders, InstallManager installManager, AndroidDebugBridge debugBridge, QuestPatcherUiService uiService, InfoDumper dumper, ThemeManager themeManager, Action quit)
>>>>>>> 7265c715
        {
            Config = config;
            ProgressView = progressView;
            Locker = locker;
            ThemeManager = themeManager;
            _browseManager = browseManager;
            _modManager = modManager;

            _mainWindow = mainWindow;
            _specialFolders = specialFolders;
            _installManager = installManager;
            _debugBridge = debugBridge;
            _uiService = uiService;
            _dumper = dumper;
            _quit = quit;

            _debugBridge.StoppedLogging += (_, _) =>
            {
                Log.Information("ADB log exited");
                _isAdbLogging = false;
                this.RaisePropertyChanged(nameof(AdbButtonText));
            };
        }
        public async void UninstallAndInstall()
        {
            await _browseManager.UninstallAndInstall();
        }

        public async void InstallServerSwitcher()
        {
            // TODO Sky: download apk here then call normal install
            await _browseManager.InstallApkFromUrl("https://ganbei-hot-update-1258625969.file.myqcloud.com/questpatcher_mirror/Icey-latest.apk");
        }

        public async void UninstallApp()
        {
            try
            {
                var builder = new DialogBuilder
                {
<<<<<<< HEAD
                    Title = "你确定吗？",
                    Text = "游戏卸载完成后本软件将自动退出。如果你今后又安装了回来，重新打开本软件就可以再次打补丁"
                };
                builder.OkButton.Text = "好的，卸载";
                builder.CancelButton.Text = "算了，我再想想";
=======
                    Title = Strings.Tools_Tool_UninstallApp_Title,
                    Text = Strings.Tools_Tool_UninstallApp_Text,
                };
                builder.OkButton.Text = Strings.Tools_Tool_UninstallApp_Confirm;
>>>>>>> 7265c715
                if (await builder.OpenDialogue(_mainWindow))
                {
                    Locker.StartOperation();
                    try
                    {
                        Log.Information("正在卸载 . . .");
                        await _installManager.UninstallApp();
                    }
                    finally
                    {
                        Locker.FinishOperation();
                    }
                }
            }
            catch (Exception ex)
            {
                Log.Error(ex, "卸载失败！");
            }
        }
        
        public async void DeleteAllMods()
        {
            DialogBuilder builder = new()
            {
                Title = "你确定要删除所有Mod吗？此操作不可恢复!",
                Text = "删除后，你可以通过Mod管理页面的“检查核心Mod”按钮来重新安装核心Mod，\n 歌曲、模型等资源不会受到任何影响，在装好版本匹配的Mod之后即可继续使用。"
            };
            builder.OkButton.Text = "好的，删掉";
            builder.CancelButton.Text = "算了，我再想想";
            if (!await builder.OpenDialogue(_mainWindow)) return;
            
            Locker.StartOperation();
            try
            {
                Log.Information("开始删除所有MOD！");
                //TODO Sky: Check result and prompt retry if failed
                await _modManager.DeleteAllMods();
            }
            catch (Exception ex)
            {
                Log.Error(ex, "删除所有Mod竟然失败了！");
                await _modManager.SaveMods();
            }
            finally
            {
                Locker.FinishOperation();
            }
        }

        public void OpenLogsFolder()
        {
            Process.Start(new ProcessStartInfo
            {
                FileName = _specialFolders.LogsFolder,
                UseShellExecute = true,
                Verb = "open"
            });
        }

        public async void QuickFix()
        {
            Locker.StartOperation(true); // ADB is not available during a quick fix, as we redownload platform-tools
            try
            {
                await _uiService.QuickFix();
                Log.Information("Done!");
            }
            catch (Exception ex)
            {
                Log.Error(ex, "Failed to clear cache");
                var builder = new DialogBuilder
                {
                    Title = Strings.Tools_Tool_QuickFix_Failed_Title,
                    Text = Strings.Tools_Tool_QuickFix_Failed_Text,
                    HideCancelButton = true
                };
                builder.WithException(ex);

                await builder.OpenDialogue(_mainWindow);
            }
            finally
            {
                Locker.FinishOperation();
            }
        }

        public async void ToggleAdbLog()
        {
            if (_isAdbLogging)
            {
                _debugBridge.StopLogging();
            }
            else
            {
                Log.Information("Starting ADB log");
                await _debugBridge.StartLogging(Path.Combine(_specialFolders.LogsFolder, "adb.log"));

                _isAdbLogging = true;
                this.RaisePropertyChanged(nameof(AdbButtonText));
            }
        }

        public async void CreateDump()
        {
            Locker.StartOperation();
            try
            {
                // Create the dump in the default location (the data directory)
                string dumpLocation = await _dumper.CreateInfoDump();

                string? dumpFolder = Path.GetDirectoryName(dumpLocation);
                if (dumpFolder != null)
                {
                    // Open the dump's directory for convenience
                    Process.Start(new ProcessStartInfo
                    {
                        FileName = dumpFolder,
                        UseShellExecute = true,
                        Verb = "open"
                    });
                }
            }
            catch (Exception ex)
            {
                // Show a dialog with any errors
                Log.Error(ex, "Failed to create dump");
                var builder = new DialogBuilder
                {
                    Title = Strings.Tools_Tool_CreateDump_Failed_Title,
                    Text = Strings.Tools_Tool_CreateDump_Failed_Text,
                    HideCancelButton = true
                };
                builder.WithException(ex);

                await builder.OpenDialogue(_mainWindow);
            }
            finally
            {
                Locker.FinishOperation();
            }
        }

        public void RepatchApp()
        {
            _uiService.OpenRepatchMenu();
        }

        public async void ChangeApp()
        {
            await _uiService.OpenChangeAppMenu(false);
        }

        public async void RestartApp()
        {
            try
            {
                Log.Information("Restarting app");
                Locker.StartOperation();
                await _debugBridge.ForceStop(Config.AppId);

                // Run the app once, wait, and run again.
                // This bypasses the restore app prompt
                await _debugBridge.RunUnityPlayerActivity(Config.AppId);
                await Task.Delay(1000);
                await _debugBridge.RunUnityPlayerActivity(Config.AppId);
            }
            catch (Exception ex)
            {
                Log.Error(ex, "Failed to restart app");
                var builder = new DialogBuilder
                {
                    Title = Strings.Tools_Tool_RestartApp_Failed_Title,
                    Text = Strings.Tools_Tool_RestartApp_Failed_Text,
                    HideCancelButton = true
                };
                builder.WithException(ex);

                await builder.OpenDialogue(_mainWindow);
            }
            finally
            {
                Locker.FinishOperation();
            }
        }

        public void OpenThemesFolder()
        {
            Process.Start(new ProcessStartInfo
            {
                FileName = ThemeManager.ThemesDirectory,
                UseShellExecute = true,
                Verb = "open"
            });
        }
        
        private async void ShowLanguageChangeDialog()
        {
            Strings.Culture = Config.Language.ToCultureInfo(); // Update the resource language so the dialog is in the correct language 
            
            var builder = new DialogBuilder
            {
                Title = Strings.Tools_Option_Language_Title,
                Text = Strings.Tools_Option_Language_Text,
            };
            builder.OkButton.Text = Strings.Generic_OK;
            builder.CancelButton.Text = Strings.Generic_NotNow;
            builder.OkButton.OnClick = () =>
            {
                string? exePath = Process.GetCurrentProcess().MainModule?.FileName;
                if(exePath != null)
                {
                    Process.Start(exePath);
                }

                _quit();
            };
            

            await builder.OpenDialogue(_mainWindow);
        }
    }
}<|MERGE_RESOLUTION|>--- conflicted
+++ resolved
@@ -48,19 +48,14 @@
         private readonly AndroidDebugBridge _debugBridge;
         private readonly QuestPatcherUiService _uiService;
         private readonly InfoDumper _dumper;
-<<<<<<< HEAD
         private readonly BrowseImportManager _browseManager;
         private readonly ModManager _modManager;
+        private readonly Action _quit;
 
         public ToolsViewModel(Config config, ProgressViewModel progressView, OperationLocker locker, 
             Window mainWindow, SpecialFolders specialFolders, InstallManager installManager, 
             AndroidDebugBridge debugBridge, QuestPatcherUiService uiService, InfoDumper dumper, ThemeManager themeManager, 
-            BrowseImportManager browseManager, ModManager modManager)
-=======
-        private readonly Action _quit;
-
-        public ToolsViewModel(Config config, ProgressViewModel progressView, OperationLocker locker, Window mainWindow, SpecialFolders specialFolders, InstallManager installManager, AndroidDebugBridge debugBridge, QuestPatcherUiService uiService, InfoDumper dumper, ThemeManager themeManager, Action quit)
->>>>>>> 7265c715
+            BrowseImportManager browseManager, ModManager modManager, Action quit)
         {
             Config = config;
             ProgressView = progressView;
@@ -101,18 +96,11 @@
             {
                 var builder = new DialogBuilder
                 {
-<<<<<<< HEAD
-                    Title = "你确定吗？",
-                    Text = "游戏卸载完成后本软件将自动退出。如果你今后又安装了回来，重新打开本软件就可以再次打补丁"
-                };
-                builder.OkButton.Text = "好的，卸载";
-                builder.CancelButton.Text = "算了，我再想想";
-=======
                     Title = Strings.Tools_Tool_UninstallApp_Title,
                     Text = Strings.Tools_Tool_UninstallApp_Text,
                 };
                 builder.OkButton.Text = Strings.Tools_Tool_UninstallApp_Confirm;
->>>>>>> 7265c715
+                builder.CancelButton.Text = "算了，我再想想";
                 if (await builder.OpenDialogue(_mainWindow))
                 {
                     Locker.StartOperation();
