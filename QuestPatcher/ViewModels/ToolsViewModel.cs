--- conflicted
+++ resolved
@@ -101,11 +101,10 @@
             }
             catch (Exception ex)
             {
-<<<<<<< HEAD
-                Log.Error($"卸载失败！{ex}");
-            }
-        }
-
+                Log.Error(ex, "卸载失败！");
+            }
+        }
+        
         public async void DeleteAllMods()
         {
             DialogBuilder builder = new()
@@ -131,9 +130,6 @@
             finally
             {
                 Locker.FinishOperation();
-=======
-                Log.Error(ex, "Failed to uninstall app");
->>>>>>> cc11fc21
             }
         }
 
